--- conflicted
+++ resolved
@@ -109,11 +109,7 @@
                       CI.test_a(), CI.test_b(),
                       FSSA.test_1(),PTracer.test_a(),PTracer.test_b(),
                       Ridge.test_2D(), Ridge.test_3D(), Ridge.test_oblique(),Permeable.test_a(), APShealing.test_2D(), APShealing.test_2cores(),
-<<<<<<< HEAD
-                      Dike.test_M1_2D(), Dike.test_variableM(), Dike.test_M05_2D(), Dike.heat_kfac(), Dike.heat_rhoA(),
-=======
                       Dike.test_M1_2D(), Dike.test_M075_2D_2cores(),  Dike.heat_kfac(), Dike.heat_rhoA(),
->>>>>>> 14788f51
                       TdepCond.test_2fields_dike(),
                       HR.test_recharge1(), HR.test_recharge2(),
                       PermSide.test_permeableSides_VelBoxes()];
