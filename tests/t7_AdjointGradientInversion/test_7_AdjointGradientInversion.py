--- conflicted
+++ resolved
@@ -90,11 +90,7 @@
 
     key = re.escape("| misfit / misfit0 =")
     unittest.compareFloatingPoint(key,1e-3)
-<<<<<<< HEAD
-    
-=======
 
->>>>>>> 2c6f1939
     key = re.escape("|   1. eta[0] =")
     unittest.compareFloatingPoint(key,1e-3)
 
