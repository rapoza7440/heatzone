/*@ ~~~~~~~~~~~~  if~~~~~~~~~~~~~~~~~~~~~~~~~~~~~~~~~~~~~~~~~~~~~~~~~~~~~~~~~~~~~~~
 **
 **    Copyright (c) 2011-2020, JGU Mainz, Anton Popov, Boris Kaus
 **    All rights reserved.
 **
 **    This software was developed at:
 **
 **         Institute of Geosciences
 **         Johannes-Gutenberg University, Mainz
 **         Johann-Joachim-Becherweg 21
 **         55128 Mainz, Germany
 **
 **    project:    LaMEM
 **    filename:   bc.c
 **
 **    LaMEM is free software: you can redistribute it and/or modify
 **    it under the terms of the GNU General Public License as published
 **    by the Free Software Foundation, version 3 of the License.
 **
 **    LaMEM is distributed in the hope that it will be useful,
 **    but WITHOUT ANY WARRANTY; without even the implied warranty of
 **    MERCHANTABILITY or FITNESS FOR A PARTICULAR PURPOSE.
 **    See the GNU General Public License for more details.
 **
 **    You should have received a copy of the GNU General Public License
 **    along with LaMEM. If not, see <http://www.gnu.org/licenses/>.
 **
 **
 **    Contact:
 **        Boris Kaus       [kaus@uni-mainz.de]
 **        Anton Popov      [popov@uni-mainz.de]
 **
 **
 **    This routine:
 **         Anton Popov      [popov@uni-mainz.de]
 **         Boris Kaus       [kaus@uni-mainz.de]
 **         Andrea Piccolo   [piccolo@uni-mainz.de]
 **
 ** ~~~~~~~~~~~~~~~~~~~~~~~~~~~~~~~~~~~~~~~~~~~~~~~~~~~~~~~~~~~~~~~~~~~~~~~ @*/

//---------------------------------------------------------------------------
//........................... BOUNDARY CONDITIONS ...........................
//---------------------------------------------------------------------------
#include "LaMEM.h"
#include "bc.h"
#include "JacRes.h"
#include "parsing.h"
#include "scaling.h"
#include "tssolve.h"
#include "fdstag.h"
#include "tools.h"
#include "advect.h"
#include "phase.h"
#include "constEq.h"
#include "surf.h"

//---------------------------------------------------------------------------
// * open box & Winkler (with tangential viscous friction)
// * tangential velocities
// * extend two-point constraint specification
//---------------------------------------------------------------------------
// Bezier block functions
//---------------------------------------------------------------------------
#undef __FUNCT__
#define __FUNCT__ "BCBlockCreate"
PetscErrorCode BCBlockCreate(BCBlock *bcb, Scaling *scal, FB *fb)
{
	//	-npath - Number of path points of Bezier curve (end-points only!)
	//	-theta - Orientation angles at path points (counter-clockwise positive)
	//	-time  - Times at path points
	//	-path  - path points x-y coordinates
	//	-npoly - Number of polygon vertices
	//	-poly  - Polygon x-y coordinates at initial time
	//	-bot   - Polygon bottom coordinate
	//	-top   - Polygon top coordinate

	PetscErrorCode ierr;
	PetscFunctionBegin;

	bcb->npath = 2;
	bcb->npoly = 4;

	ierr = getIntParam   (fb, _OPTIONAL_, "npath", &bcb->npath, 1,              _max_path_points_); CHKERRQ(ierr);
	ierr = getScalarParam(fb, _OPTIONAL_, "theta",  bcb->theta, bcb->npath,      scal->angle     ); CHKERRQ(ierr);
	ierr = getScalarParam(fb, _REQUIRED_, "time",   bcb->time,  bcb->npath,      scal->time      ); CHKERRQ(ierr);
	ierr = getScalarParam(fb, _REQUIRED_, "path",   bcb->path,  2*bcb->npath,    scal->length    ); CHKERRQ(ierr);

	ierr = getIntParam   (fb, _OPTIONAL_, "npoly", &bcb->npoly, 1,              _max_poly_points_); CHKERRQ(ierr);
	ierr = getScalarParam(fb, _REQUIRED_, "poly",   bcb->poly,  2*bcb->npoly,    scal->length    ); CHKERRQ(ierr);
	ierr = getScalarParam(fb, _REQUIRED_, "bot",   &bcb->bot,   1,               scal->length    ); CHKERRQ(ierr);
	ierr = getScalarParam(fb, _REQUIRED_, "top",   &bcb->top,   1,               scal->length    ); CHKERRQ(ierr);

	PetscFunctionReturn(0);
}
//---------------------------------------------------------------------------
#undef __FUNCT__
#define __FUNCT__ "BCBlockGetPosition"
PetscErrorCode BCBlockGetPosition(BCBlock *bcb, PetscScalar t, PetscInt *f, PetscScalar X[])
{
	// compute position along the path and rotation angle as a function of time

	PetscInt      i, n;
	PetscScalar   r, s;
	PetscScalar  *p1, *p2;
	PetscScalar  *path, *theta, *time;

	PetscFunctionBegin;

	n     = bcb->npath;
	path  = bcb->path;
	theta = bcb->theta;
	time  = bcb->time;

	// set flag
	(*f) = 1; if(t < time[0] || t > time[n-1]) { (*f) = 0; PetscFunctionReturn(0); }

	// find time interval
	for(i = 1; i < n-1; i++) { if(t < time[i]) break; } i--;

	// get path and control points
	p1 = path + 2*i;
	p2 = p1   + 2;

	// compute interpolation parameters
	r  = (t - time[i])/(time[i+1] - time[i]);
	s  = 1.0 - r;

	// interpolate path and rotation angle
	X[0] = s*p1[0]    + r*p2[0];
	X[1] = s*p1[1]    + r*p2[1];
	X[2] = s*theta[i] + r*theta[i+1];

//   [A] Bezier curves can be input directly.
//   Bezier curve requires 4 points per segment (see e.g. wikipedia):
//   path point P0 - control point P1 - control point P2 - path point P3.
//   The last path point (P3) of every, but the last, interval is omitted due to continuity.
//   Altogether, "path" variable should provide 3*npath-2 points.
//   Every point has x and y coordinates, so total number of entries should be 6*npath-4.
//   Bezier curves can be most easily generated using Inkscape software.
//   Continuity of tangent lines can be imposed by the tool "make selected nodes symmetric"
//   Coordinates of the curve points can be accessed using the XML editor in Inkscape.
//   Alternatively one can process .svg files by geomIO software.

//   [B] Alternative is to create smooth B-spline curves passing through the basic path points.
//   Example (5 path points (S0 - S4), 4 Bezier segments):
//   1) Solve for 3 B-control points (tri-diagonal system with 2 rhs & solution vectors one for x and one for y):
//   | 4 1 0 |   | B1 |    | 6S1-S0 |
//   | 1 4 1 | * | B2 | =  | 6S2    |
//   | 0 1 4 |   | B3 |    | 6S3-S4 |
//   End-points:
//   B0 = S0
//   B4 = S4
//   2) Compute two Bezier control points for each segment form B-points:
//   Example: Segment S1-S2
//   Control points:
//   P1=2/3*B1 + 1/3*B2
//   P2=2/3*B2 + 1/3*B1

//   [C] In any case Bezier curves and B-splines can not be used directly,
//   since their curve parameter (t) maps nonlinearly on curve length, i.e:
//   l(t=1/3) != L/3, where L in the total length of curve segment.
//   This will lead to artificial "accelerations" along the curve path.
//   Instead Bezier curves must be approximated by linear segments.
//   This can be done adaptively by increasing number of subdivisions until approximate
//   curve length converges to a loose relative tolerance (say 5-10%).

//   [D] Code snippet:
//   // get path and control points
//   p1 = path + 6*i;
//   p2 = p1 + 2;
//   p3 = p2 + 2;
//   p4 = p3 + 2;
//   // compute interpolation parameters
//   r  = (t - time[i])/(time[i+1] - time[i]);
//   r2 = r*r;
//   r3 = r2*r;
//   s  = 1.0 - r;
//   s2 = s*s;
//   s3 = s2*s;
//   // interpolate Bezier path
//   X[0] = s3*p1[0] + 3.0*s2*r*p2[0] + 3.0*s*r2*p3[0] + r3*p4[0];
//   X[1] = s3*p1[1] + 3.0*s2*r*p2[1] + 3.0*s*r2*p3[1] + r3*p4[1];

	PetscFunctionReturn(0);
}
//---------------------------------------------------------------------------
#undef __FUNCT__
#define __FUNCT__ "BCBlockGetPolygon"
PetscErrorCode BCBlockGetPolygon(BCBlock *bcb, PetscScalar Xb[], PetscScalar *cpoly)
{
	// compute current polygon coordinates

	PetscInt     i;
	PetscScalar *xa, *xb;
	PetscScalar  Xa[3], theta, costh, sinth;

	PetscFunctionBegin;

	// get initial polygon position
	Xa[0] = bcb->path[0];
	Xa[1] = bcb->path[1];
	Xa[2] = bcb->theta[0];

	// get rotation matrix
	theta = Xb[2] - Xa[2];
	costh = cos(theta);
	sinth = sin(theta);

	// compute current polygon coordinates
	for(i = 0; i < bcb->npoly; i++)
	{
		// get reference and current points
		xa = bcb->poly + 2*i;
		xb = cpoly     + 2*i;

		// rotate & displace
		RotDispPoint2D(Xa, Xb, costh, sinth, xa, xb);
	}

	PetscFunctionReturn(0);
}
//---------------------------------------------------------------------------
// Dropping boxes functions
//---------------------------------------------------------------------------
#undef __FUNCT__
#define __FUNCT__ "DBoxReadCreate"
PetscErrorCode DBoxReadCreate(DBox *dbox, Scaling *scal, FB *fb)
{
	PetscErrorCode ierr;
	PetscFunctionBegin;

	//========================
	// Dropping box parameters
	//========================

	ierr = getIntParam(fb, _OPTIONAL_, "dbox_num", &dbox->num, 1, _max_boxes_); CHKERRQ(ierr);

	if(dbox->num)
	{
		ierr = getScalarParam(fb, _REQUIRED_, "dbox_bounds",  dbox->bounds, 6*dbox->num, scal->length  ); 	CHKERRQ(ierr);
		ierr = getScalarParam(fb, _REQUIRED_, "dbox_zvel",    &dbox->zvel,  1,          scal->velocity); 	CHKERRQ(ierr);
		
		dbox->advect_box=1;
		ierr = getIntParam(fb, _OPTIONAL_, "dbox_advect",     &dbox->advect_box,   1,           1); 		CHKERRQ(ierr);	// advect box (=1) or not? Default is yes
		

	}

	PetscFunctionReturn(0);
}
//---------------------------------------------------------------------------
// BCCtx functions
//---------------------------------------------------------------------------
#undef __FUNCT__
#define __FUNCT__ "BCCreate"
PetscErrorCode BCCreate(BCCtx *bc, FB *fb)
{
	Scaling     *scal;
	PetscInt     jj, mID;
	PetscScalar  bz;
	char         inflow_temp[_str_len_],str_inflow[_str_len_];

	PetscErrorCode ierr;
	PetscFunctionBegin;

	// access context
	scal = bc->scal;
	mID  = bc->dbm->numPhases-1;

	// initialize
	bc->Tbot[0]  		= 	-1.0;
	bc->Ttop     		= 	-1.0;
	bc->pbot    	 	= 	-1.0;
	bc->ptop     		= 	-1.0;
	bc->fixPhase 		= 	-1;
    bc->num_phase_bc    =   -1;
	bc->velout   		=  	DBL_MAX;
	bc->Plume_Inflow 	= 	0;
	bc->bvel_temperature_inflow = -1;

	//=====================
	// VELOCITY CONSTRAINTS
	//=====================

	// horizontal background strain-rate parameters
	ierr = getIntParam   (fb, _OPTIONAL_, "exx_num_periods",  &bc->ExxNumPeriods,  1,                   _max_periods_    ); CHKERRQ(ierr);
	ierr = getScalarParam(fb, _REQUIRED_, "exx_time_delims",   bc->ExxTimeDelims,  bc->ExxNumPeriods-1, scal->time       ); CHKERRQ(ierr);
	ierr = getScalarParam(fb, _REQUIRED_, "exx_strain_rates",  bc->ExxStrainRates, bc->ExxNumPeriods,   scal->strain_rate); CHKERRQ(ierr);
	ierr = getIntParam   (fb, _OPTIONAL_, "eyy_num_periods",  &bc->EyyNumPeriods,  1,                   _max_periods_    ); CHKERRQ(ierr);
	ierr = getScalarParam(fb, _REQUIRED_, "eyy_time_delims",   bc->EyyTimeDelims,  bc->EyyNumPeriods-1, scal->time       ); CHKERRQ(ierr);
	ierr = getScalarParam(fb, _REQUIRED_, "eyy_strain_rates",  bc->EyyStrainRates, bc->EyyNumPeriods,   scal->strain_rate); CHKERRQ(ierr);

	// simple shear background strain-rate parameters
	ierr = getIntParam   (fb, _OPTIONAL_, "exy_num_periods",   &bc->ExyNumPeriods,  1,                   _max_periods_   ); CHKERRQ(ierr);
	ierr = getScalarParam(fb, _REQUIRED_, "exy_time_delims",   bc->ExyTimeDelims,  bc->ExyNumPeriods-1, scal->time       ); CHKERRQ(ierr);
	ierr = getScalarParam(fb, _REQUIRED_, "exy_strain_rates",  bc->ExyStrainRates, bc->ExyNumPeriods,   scal->strain_rate); CHKERRQ(ierr);
	ierr = getIntParam   (fb, _OPTIONAL_, "exz_num_periods",   &bc->ExzNumPeriods,  1,                   _max_periods_   ); CHKERRQ(ierr);
	ierr = getScalarParam(fb, _REQUIRED_, "exz_time_delims",   bc->ExzTimeDelims,  bc->ExzNumPeriods-1, scal->time       ); CHKERRQ(ierr);
	ierr = getScalarParam(fb, _REQUIRED_, "exz_strain_rates",  bc->ExzStrainRates, bc->ExzNumPeriods,   scal->strain_rate); CHKERRQ(ierr);
	ierr = getIntParam   (fb, _OPTIONAL_, "eyz_num_periods",   &bc->EyzNumPeriods,  1,                   _max_periods_   ); CHKERRQ(ierr);
	ierr = getScalarParam(fb, _REQUIRED_, "eyz_time_delims",   bc->EyzTimeDelims,  bc->EyzNumPeriods-1, scal->time       ); CHKERRQ(ierr);
	ierr = getScalarParam(fb, _REQUIRED_, "eyz_strain_rates",  bc->EyzStrainRates, bc->EyzNumPeriods,   scal->strain_rate); CHKERRQ(ierr);

	ierr = getScalarParam(fb, _OPTIONAL_, "bg_ref_point",      bc->BGRefPoint,     3,                   scal->length);      CHKERRQ(ierr);

	// Bezier blocks
	ierr = FBFindBlocks(fb, _OPTIONAL_, "<BCBlockStart>", "<BCBlockEnd>"); CHKERRQ(ierr);

	if(fb->nblocks)
	{
		// error checking
		if(fb->nblocks > _max_boxes_)
		{
			SETERRQ2(PETSC_COMM_WORLD, PETSC_ERR_USER, "Too many Bezier blocks! found: %lld, max allowed: %lld", (LLD)fb->nblocks, (LLD)_max_boxes_);
		}

		// store actual number of Bezier blocks
		bc->nblocks = fb->nblocks;

		// read Bezier blocks
		for(jj = 0; jj < fb->nblocks; jj++)
		{
			ierr = BCBlockCreate(bc->blocks + jj, scal, fb); CHKERRQ(ierr);

			fb->blockID++;
		}
	}

	ierr = FBFreeBlocks(fb); CHKERRQ(ierr);

	// dropping boxes
	ierr = DBoxReadCreate(&bc->dbox, scal, fb); CHKERRQ(ierr);

	// boundary inflow/outflow velocities
	ierr = getStringParam(fb, _OPTIONAL_, "bvel_face", str_inflow, NULL); CHKERRQ(ierr);  // must have component
    if     	(!strcmp(str_inflow, "Left"))                                      bc->face=1;	
	else if (!strcmp(str_inflow, "Right"))                                     bc->face=2;	
	else if (!strcmp(str_inflow, "Front"))                                     bc->face=3;	
	else if (!strcmp(str_inflow, "Back"))                                      bc->face=4;	
	else if (!strcmp(str_inflow, "CompensatingInflow"))                        bc->face=5;
		
	ierr = getIntParam(fb, _OPTIONAL_, "bvel_face_out", &bc->face_out, 	1, -1); 		CHKERRQ(ierr);

	if(bc->face)
	{
		ierr = getIntParam   (fb, _OPTIONAL_, "bvel_num_phase", &bc->num_phase_bc, 1, 5           ); CHKERRQ(ierr);
		ierr = getIntParam   (fb, _OPTIONAL_, "bvel_phase",  bc->phase, bc->num_phase_bc, mID           ); CHKERRQ(ierr);
		ierr = getScalarParam(fb, _REQUIRED_, "bvel_bot",    &bc->bot,    1, scal->length  ); CHKERRQ(ierr);
		ierr = getScalarParam(fb, _REQUIRED_, "bvel_top",    &bc->top,    1, scal->length  ); CHKERRQ(ierr);
		ierr = getScalarParam(fb, _REQUIRED_, "bvel_velin",  &bc->velin,  1, scal->velocity); CHKERRQ(ierr);
		ierr = getScalarParam(fb, _OPTIONAL_, "bvel_velout", &bc->velout, 1, scal->velocity); CHKERRQ(ierr);
		ierr = getScalarParam(fb, _OPTIONAL_, "bvel_phase_interval", bc->phase_interval, bc->num_phase_bc+1, scal->length); CHKERRQ(ierr);
		ierr = getStringParam(fb, _OPTIONAL_, "bvel_temperature_inflow", inflow_temp , NULL); 					CHKERRQ(ierr);
		if     	(!strcmp(inflow_temp, "Constant_T_inflow"))      bc->bvel_temperature_inflow = 1;
		if     	(!strcmp(inflow_temp, "Fixed_thermal_age"))      bc->bvel_temperature_inflow = 2;
		if( bc->bvel_temperature_inflow == 2)
		{
			ierr = getScalarParam(fb, _REQUIRED_, "bvel_temperature_mantle", &bc->bvel_potential_temperature, 1, 1.0);         CHKERRQ(ierr);
			ierr = getScalarParam(fb, _REQUIRED_, "bvel_temperature_top",    &bc->bvel_temperature_top,       1, 1.0);         CHKERRQ(ierr);
			ierr = getScalarParam(fb, _REQUIRED_, "bvel_thermal_age",        &bc->bvel_thermal_age,           1, scal->time);  CHKERRQ(ierr);
		}
		else if(bc->bvel_temperature_inflow == 1)
		{
		ierr = getScalarParam(fb, _REQUIRED_,     "bvel_temperature_constant", &bc->bvel_constant_temperature, 1, scal->time);     CHKERRQ(ierr);
		}

		ierr = getScalarParam(fb, _OPTIONAL_, "bvel_velbot", &bc->velbot, 1, scal->velocity); CHKERRQ(ierr);
		ierr = getScalarParam(fb, _OPTIONAL_, "bvel_veltop", &bc->veltop, 1, scal->velocity); CHKERRQ(ierr);
		

		if(bc->face_out)
		{
			ierr = getScalarParam(fb, _REQUIRED_, "bvel_relax_d",&bc->relax_dist,1, scal->length  ); CHKERRQ(ierr);
		}

		ierr = FDSTAGGetGlobalBox(bc->fs, NULL, NULL, &bz, NULL, NULL, NULL); CHKERRQ(ierr);

		// compute outflow velocity (if required)
		if(bc->velout == DBL_MAX)
		{
			// INTRODUCE CORRECTION FOR CELL SIZES
			// MUST BE MASS CONSERVATIVE IN DISCRETE SENSE
			bc->velout = -bc->velin*(bc->top - bc->bot)/(bc->bot - bz);
		}
	}

	// open boundary flag
	ierr = getIntParam(fb, _OPTIONAL_, "open_top_bound",		&bc->top_open, 		1, -1); 	CHKERRQ(ierr);

	//open bottom boundary flag

	ierr = getIntParam(fb, _OPTIONAL_, "open_bot_bound",		&bc->bot_open, 		1, -1); 	CHKERRQ(ierr);
	if(bc->bot_open)
	{
		ierr = getIntParam(fb, _REQUIRED_, "permeable_phase_inflow",		&bc->phase_inflow_bot, 		1, -1); 	CHKERRQ(ierr);
	}


	// no-slip boundary condition mask
	ierr = getIntParam(fb, _OPTIONAL_, "noslip", 				bc->noslip, 		6, -1); 	CHKERRQ(ierr);

	// fixed phase (no-flow condition)
	ierr = getIntParam(fb, _OPTIONAL_, "fix_phase", 			&bc->fixPhase, 		1, mID); 	CHKERRQ(ierr);

	// fixed cells (no-flow condition)
	ierr = getIntParam(fb, _OPTIONAL_, "fix_cell", 				&bc->fixCell, 		1, mID); 	CHKERRQ(ierr);

	// Plume-like inflow boundary condition @ bottom
	ierr = getIntParam(fb, _OPTIONAL_, "Plume_InflowBoundary", 	&bc->Plume_Inflow, 	1, -1); 	CHKERRQ(ierr);
	if(bc->Plume_Inflow)
	{
		char             str[_str_len_];
		
		// Type of plume (2D or 3D)

		ierr = getStringParam(fb, _REQUIRED_, "Plume_Type", 	str, NULL);          CHKERRQ(ierr);  // must have component
		if(!strcmp(str, "Inflow_Type"))             bc->Plume_Type=1;                                // velocity flux
		else if (!strcmp(str, "Permeable_Type"))
		{
			bc->Plume_Type = 2;                                // activate open_bot boundary condition
			bc->bot_open   = 1;                                // open the bottom boundary
		}
		else{	SETERRQ1(PETSC_COMM_WORLD, PETSC_ERR_USER, "Choose either [Influx_type; Permeable_Type] as parameter for Plume_Type, not %s",str);}
		ierr = getStringParam(fb, _REQUIRED_, "Plume_Dimension", 	str, NULL); 					CHKERRQ(ierr);  // must have component
		if     	(!strcmp(str, "2D"))      bc->Plume_Dimension=1;		// 2D setup
		else if (!strcmp(str, "3D"))      bc->Plume_Dimension=2;		// 3D (circular)
		else{	SETERRQ1(PETSC_COMM_WORLD, PETSC_ERR_USER, "Choose either [2D; 3D] as parameter for Plume_Type, not %s",str);} 
		ierr = getIntParam	 (fb, _REQUIRED_, "Plume_Phase"    		, 	&bc->Plume_Phase, 			1, mID); 			CHKERRQ(ierr);
		ierr = getScalarParam(fb, _REQUIRED_, "Plume_Temperature"	, 	&bc->Plume_Temperature, 	1, 1); 				CHKERRQ(ierr);
		
		if(bc->Plume_Dimension == 1)
		{	
			// 2D perturbation in x-direction
			ierr = getScalarParam(fb,_REQUIRED_,	"Plume_Center",		bc->Plume_Center,		1,		scal->length);		CHKERRQ(ierr);
		}
		else if(bc->Plume_Dimension == 2)
		{
			// 3D circular inflow a given [X,Y] coordinates
			ierr = getScalarParam(fb,_REQUIRED_,	"Plume_Center",		bc->Plume_Center,		2,		scal->length);		CHKERRQ(ierr);
		}
		ierr = getScalarParam(fb,_REQUIRED_,	"Plume_Radius",			&bc->Plume_Radius,			1,	scal->length);		CHKERRQ(ierr);

		if(bc->Plume_Type ==1)
		{
			ierr = getScalarParam(fb,_REQUIRED_,"Plume_Inflow_Velocity",	&bc->Plume_Inflow_Velocity,	1,	scal->velocity);	CHKERRQ(ierr);
			ierr = getStringParam(fb, _REQUIRED_, "Plume_VelocityType", 	str, "Gaussian"); 					CHKERRQ(ierr);  // must have component
			if     	(!strcmp(str, "Poiseuille"))    bc->Plume_VelocityType = 0;		// Poiseuille
			else if (!strcmp(str, "Gaussian"))      bc->Plume_VelocityType = 1;		// Gaussian perturbation (smoother)
			else{	SETERRQ1(PETSC_COMM_WORLD, PETSC_ERR_USER, "Choose either [Poiseuille; Gaussian] as parameter for Plume_VelocityType, not %s",str);}

		}
		if(bc->Plume_Type ==2)
		{
			//bc->Plume_Pressure = -1;
			//ierr = getScalarParam(fb,_REQUIRED_,"Plume_Depth",	&bc->Plume_Depth,	1,	scal->length);	CHKERRQ(ierr);
			//ierr = getScalarParam(fb,_OPTIONAL_,"Plume_Pressure",&bc->Plume_Pressure,	1,	scal->stress);	CHKERRQ(ierr);
			ierr = getIntParam	 (fb, _REQUIRED_, "Plume_Phase_Mantle"  , &bc->phase_inflow_bot,        1, mID);            CHKERRQ(ierr);

		}

	}

	//========================
	// TEMPERATURE CONSTRAINTS
	//========================

	bc->TbotNumPeriods = 1;
	ierr = getIntParam   (fb, _OPTIONAL_, "temp_bot_num_periods",  &bc->TbotNumPeriods,  1,                   _max_periods_    	); CHKERRQ(ierr);
	if (bc->TbotNumPeriods>1){
		ierr = getScalarParam(fb, _REQUIRED_, "temp_bot_time_delim",   	bc->TbotTimeDelims,  	bc->TbotNumPeriods-1, scal->time	); CHKERRQ(ierr);
		ierr = getScalarParam(fb, _REQUIRED_, "temp_bot",  				bc->Tbot, 				bc->TbotNumPeriods,   1.0); 							   CHKERRQ(ierr);
	}
	else{
		ierr = getScalarParam(fb, _OPTIONAL_, "temp_bot",  bc->Tbot, 1,   1.0); CHKERRQ(ierr);
	}
	ierr = getScalarParam(fb, _OPTIONAL_, "temp_top",   &bc->Ttop,     1, 1.0); CHKERRQ(ierr);
	ierr = getIntParam   (fb, _OPTIONAL_, "init_temp",  &bc->initTemp, 1, -1);  CHKERRQ(ierr);

	//=====================
	// PRESSURE CONSTRAINTS
	//=====================

	ierr = getScalarParam(fb, _OPTIONAL_, "pres_bot",  &bc->pbot,     1, 1.0); CHKERRQ(ierr);
	ierr = getScalarParam(fb, _OPTIONAL_, "pres_top",  &bc->ptop,     1, 1.0); CHKERRQ(ierr);
	ierr = getIntParam   (fb, _OPTIONAL_, "init_pres", &bc->initPres, 1, -1);  CHKERRQ(ierr);

	// CHECK
	if((bc->Tbot[0] == bc->Ttop) && bc->initTemp)
	{
		SETERRQ(PETSC_COMM_WORLD, PETSC_ERR_USER, "Top and bottom temperatures give zero initial gradient (Tbot, Ttop, initTemp) \n");
	}

	if(bc->top_open && bc->noslip[5])
	{
		SETERRQ(PETSC_COMM_WORLD, PETSC_ERR_USER, "No-slip condition is incompatible with open boundary (open_top_bound, noslip) \n");
	}



	// print summary
	PetscPrintf(PETSC_COMM_WORLD, "Boundary condition parameters: \n");

	PetscPrintf(PETSC_COMM_WORLD, "   No-slip boundary mask [lt rt ft bk bm tp]  : ");

	for(jj = 0; jj < 6; jj++)
	{
		PetscPrintf(PETSC_COMM_WORLD, "%lld ", (LLD)bc->noslip[jj]);
	}

	PetscPrintf(PETSC_COMM_WORLD, "\n");

	if(bc->ExxNumPeriods)    PetscPrintf(PETSC_COMM_WORLD, "   Number of x-background strain rate periods : %lld \n",  (LLD)bc->ExxNumPeriods);
	if(bc->EyyNumPeriods)    PetscPrintf(PETSC_COMM_WORLD, "   Number of y-background strain rate periods : %lld \n",  (LLD)bc->EyyNumPeriods);
	if(bc->nblocks)          PetscPrintf(PETSC_COMM_WORLD, "   Number of Bezier blocks                    : %lld \n",  (LLD)bc->nblocks);
	if(bc->top_open)         PetscPrintf(PETSC_COMM_WORLD, "   Open top boundary                          @ \n");
	if(bc->bot_open)         PetscPrintf(PETSC_COMM_WORLD, "   Open bottom boundary                          @ \n");
	if(bc->bot_open && bc->Plume_Type == 2)
	{

	}
	if(bc->fixPhase != -1)   PetscPrintf(PETSC_COMM_WORLD, "   Fixed phase                                : %lld  \n", (LLD)bc->fixPhase);
	if(bc->Ttop     != -1.0) PetscPrintf(PETSC_COMM_WORLD, "   Top boundary temperature                   : %g %s \n", bc->Ttop, scal->lbl_temperature);
	if (bc->TbotNumPeriods==1){
		if(bc->Tbot[0]   != -1.0) PetscPrintf(PETSC_COMM_WORLD, "   Bottom boundary temperature                : %g %s \n", bc->Tbot[0], scal->lbl_temperature);
	}
	else{
		// We have a Tbot that changes with time
		PetscPrintf(PETSC_COMM_WORLD, "   Number of bottom boundary temp periods     : %lld  \n", bc->TbotNumPeriods);
		PetscPrintf(PETSC_COMM_WORLD, "   Bottom boundary temperatures               : ");
		for (jj=0; jj<bc->TbotNumPeriods; jj++){
			PetscPrintf(PETSC_COMM_WORLD, "%g ", bc->Tbot[jj]);
		}		
		PetscPrintf(PETSC_COMM_WORLD, " %s \n", scal->lbl_temperature);
		PetscPrintf(PETSC_COMM_WORLD, "   Bottom boundary temp time periods          :     ");
		for (jj=0; jj<bc->TbotNumPeriods-1; jj++){
			PetscPrintf(PETSC_COMM_WORLD, "%g ", bc->TbotTimeDelims[jj]*scal->time);
		}		
		PetscPrintf(PETSC_COMM_WORLD, " %s \n", scal->lbl_time);

	}
	
    if(bc->Plume_Inflow == 1){
                            PetscPrintf(PETSC_COMM_WORLD, "   Adding plume inflow bottom condition       @ \n");
	if(bc->Plume_Type == 1){PetscPrintf(PETSC_COMM_WORLD, "      Type of plume                           : Inflow \n");}
	else{  					PetscPrintf(PETSC_COMM_WORLD, "      Type of plume                           : Open Bottom \n");}
    if(bc->Plume_VelocityType == 0){PetscPrintf(PETSC_COMM_WORLD, "      Type of velocity perturbation           : Poiseuille flow (and constant outflow) \n");}
	else{  				 	        PetscPrintf(PETSC_COMM_WORLD, "      Type of velocity perturbation           : Gaussian in/out flow \n");}
	                        PetscPrintf(PETSC_COMM_WORLD, "      Temperature of plume                    : %g %s \n", bc->Plume_Temperature, 	 				scal->lbl_temperature);
                            PetscPrintf(PETSC_COMM_WORLD, "      Phase of plume                          : %i \n", bc->Plume_Phase);
                            PetscPrintf(PETSC_COMM_WORLD, "      Inflow velocity                         : %g %s \n", bc->Plume_Inflow_Velocity*scal->velocity, scal->lbl_velocity);
    if(bc->Plume_Dimension == 1){PetscPrintf(PETSC_COMM_WORLD, "      Location of center                      : [%g] %s \n", bc->Plume_Center[0]*scal->length,       scal->lbl_length);}
    else{                   PetscPrintf(PETSC_COMM_WORLD, "      Location of center                      : [%g, %g] %s \n", bc->Plume_Center[0]*scal->length, bc->Plume_Center[1]*scal->length, scal->lbl_length);}
							PetscPrintf(PETSC_COMM_WORLD, "      Radius of plume                         : %g %s \n", bc->Plume_Radius*scal->length, scal->lbl_length);
	}

    if (bc->face>0){
                            PetscPrintf(PETSC_COMM_WORLD, "   Adding inflow velocity at boundary         @ \n");
                            PetscPrintf(PETSC_COMM_WORLD, "      Inflow velocity boundary                : %s \n", str_inflow);
     if (bc->face_out==1){  PetscPrintf(PETSC_COMM_WORLD, "      Outflow at opposite boundary            @ \n");                    }
     if (bc->num_phase_bc>=0){     PetscPrintf(PETSC_COMM_WORLD, "      Inflow phase                            : %i \n", bc->phase);      }
     else {                 PetscPrintf(PETSC_COMM_WORLD, "      Inflow phase from next to boundary      @ \n");                    }     

                            PetscPrintf(PETSC_COMM_WORLD, "      Inflow window [bottom, top]             : [%3.2f,%3.2f] %s \n", bc->bot*scal->length, bc->top*scal->length, scal->lbl_length); 
                            PetscPrintf(PETSC_COMM_WORLD, "      Inflow velocity                         : %1.2f %s \n", bc->velin*scal->velocity, scal->lbl_velocity); 
     if (bc->velout>0){     PetscPrintf(PETSC_COMM_WORLD, "      Outflow velocity                        : %1.2f %s \n", bc->velout*scal->velocity, scal->lbl_velocity); }
     else if (!bc->face_out) {                 PetscPrintf(PETSC_COMM_WORLD, "       Outflow velocity from mass balance     @ \n"); }
     if (bc->face==5){      PetscPrintf(PETSC_COMM_WORLD, "      Bottom flow velocity                    : %1.2f %s \n", bc->velbot*scal->velocity, scal->lbl_velocity); }
     if (bc->face==5 && !bc->top_open) {     PetscPrintf(PETSC_COMM_WORLD, "      Top flow velocity                       : %1.2f %s \n", bc->veltop*scal->velocity, scal->lbl_velocity); }

     if (bc->relax_dist>0){ PetscPrintf(PETSC_COMM_WORLD, "      Velocity smoothening distance           : %1.2f %s \n", bc->relax_dist*scal->length, scal->lbl_length); }  

     if (bc->bvel_temperature_inflow > 0)
     {
    	 if(bc->bvel_temperature_inflow == 1){
            PetscPrintf(PETSC_COMM_WORLD, "      Temperature type of inflow material     : Constant \n");
            PetscPrintf(PETSC_COMM_WORLD, "         Temperature                          : %g %s  \n",bc->bvel_constant_temperature*scal->time,    scal->lbl_temperature);
		 }
    	 if(bc->bvel_temperature_inflow == 2){
            PetscPrintf(PETSC_COMM_WORLD, "      Temperature type of inflow material     : Halfspace cooling \n");
            PetscPrintf(PETSC_COMM_WORLD, "         Thermal Age                          : %1.0f %s  \n",bc->bvel_thermal_age*scal->time,    scal->lbl_time);
            PetscPrintf(PETSC_COMM_WORLD, "         Temperature @ top                    : %1.1f %s  \n",bc->bvel_temperature_top,           scal->lbl_temperature );
            PetscPrintf(PETSC_COMM_WORLD, "         Temperature @ bottom                 : %1.1f %s  \n",bc->bvel_potential_temperature,     scal->lbl_temperature );
        }

     }
     else
     {
    	 PetscPrintf(PETSC_COMM_WORLD, "      Inflow temperature from closest marker  @ \n");
     }
    }


	// TO BE ADDED: Information about inflow/outflow lateral velocities that are specified!


	if(bc->ptop     != -1.0) PetscPrintf(PETSC_COMM_WORLD, "   Top boundary pressure                      : %g %s \n", bc->ptop, scal->lbl_stress);
	if(bc->pbot     != -1.0) PetscPrintf(PETSC_COMM_WORLD, "   Bottom boundary pressure                   : %g %s \n", bc->pbot, scal->lbl_stress);

	PetscPrintf(PETSC_COMM_WORLD,"--------------------------------------------------------------------------\n");

	// nondimensionalize temperature & pressure
	if(bc->Ttop != -1.0)                        bc->Ttop  = (bc->Ttop + scal->Tshift)/scal->temperature;
	if(bc->Tbot[0] != -1.0){                        
		for (jj=0; jj<bc->TbotNumPeriods; jj++){
			bc->Tbot[jj]  = (bc->Tbot[jj]  + scal->Tshift)/scal->temperature;
		}
	}

    if(bc->ptop != -1.0)                        bc->ptop /= scal->stress;
	if(bc->pbot != -1.0)                        bc->pbot /= scal->stress;
    bc->Plume_Temperature = (bc->Plume_Temperature+scal->Tshift)/scal->temperature;							// to Kelvin & nondimensionalise
    bc->bvel_potential_temperature = (bc->bvel_potential_temperature+scal->Tshift)/scal->temperature;		// to Kelvin & nondimensionalise
    bc->bvel_temperature_top       = (bc->bvel_temperature_top+scal->Tshift)/scal->temperature;
    bc->bvel_constant_temperature  = (bc->bvel_constant_temperature+scal->Tshift)/scal->temperature;

	// allocate vectors and arrays
	ierr = BCCreateData(bc); CHKERRQ(ierr);

	// read fixed cells from files in parallel
	ierr = BCReadFixCell(bc, fb); CHKERRQ(ierr);

	PetscFunctionReturn(0);
}
//---------------------------------------------------------------------------
#undef __FUNCT__
#define __FUNCT__ "BCReadRestart"
PetscErrorCode BCReadRestart(BCCtx *bc, FILE *fp)
{
	PetscInt nCells;

	PetscErrorCode ierr;
	PetscFunctionBegin;

	nCells = bc->fs->nCells;

	// allocate memory
	ierr = BCCreateData(bc); CHKERRQ(ierr);

	// read fixed cell IDs
	if(bc->fixCell)
	{
		fread(bc->fixCellFlag, (size_t)nCells, 1, fp);
	}

	PetscFunctionReturn(0);
}
//---------------------------------------------------------------------------
#undef __FUNCT__
#define __FUNCT__ "BCWriteRestart"
PetscErrorCode BCWriteRestart(BCCtx *bc, FILE *fp)
{
	PetscInt nCells;

	PetscFunctionBegin;

	nCells = bc->fs->nCells;

	// write fixed cell IDs
	if(bc->fixCell)
	{
		fwrite(bc->fixCellFlag, (size_t)nCells, 1, fp);
	}

	PetscFunctionReturn(0);
}
//---------------------------------------------------------------------------
#undef __FUNCT__
#define __FUNCT__ "BCCreateData"
PetscErrorCode BCCreateData(BCCtx *bc)
{
	FDSTAG   *fs;
	DOFIndex *dof;

	PetscErrorCode ierr;
	PetscFunctionBegin;

	fs  =  bc->fs;
	dof = &fs->dof;

	// create boundary conditions vectors (velocity, pressure, temperature)
	ierr = DMCreateLocalVector(fs->DA_X,   &bc->bcvx);  CHKERRQ(ierr);
	ierr = DMCreateLocalVector(fs->DA_Y,   &bc->bcvy);  CHKERRQ(ierr);
	ierr = DMCreateLocalVector(fs->DA_Z,   &bc->bcvz);  CHKERRQ(ierr);
	ierr = DMCreateLocalVector(fs->DA_CEN, &bc->bcp);   CHKERRQ(ierr);
	ierr = DMCreateLocalVector(fs->DA_CEN, &bc->bcT);   CHKERRQ(ierr);

	// SPC velocity-pressure
	ierr = makeIntArray (&bc->SPCList, NULL, dof->ln);   CHKERRQ(ierr);
	ierr = makeScalArray(&bc->SPCVals, NULL, dof->ln);   CHKERRQ(ierr);

	// SPC (temperature)
	ierr = makeIntArray (&bc->tSPCList, NULL, dof->lnp); CHKERRQ(ierr);
	ierr = makeScalArray(&bc->tSPCVals, NULL, dof->lnp); CHKERRQ(ierr);

	if(bc->fixCell)
	{
		ierr = PetscMalloc((size_t)fs->nCells, &bc->fixCellFlag); CHKERRQ(ierr);
	}

	PetscFunctionReturn(0);
}
//---------------------------------------------------------------------------
#undef __FUNCT__
#define __FUNCT__ "BCDestroy"
PetscErrorCode BCDestroy(BCCtx *bc)
{
	PetscErrorCode ierr;
	PetscFunctionBegin;

	// destroy boundary conditions vectors (velocity, pressure, temperature)
	ierr = VecDestroy(&bc->bcvx); CHKERRQ(ierr);
	ierr = VecDestroy(&bc->bcvy); CHKERRQ(ierr);
	ierr = VecDestroy(&bc->bcvz); CHKERRQ(ierr);
	ierr = VecDestroy(&bc->bcp);  CHKERRQ(ierr);
	ierr = VecDestroy(&bc->bcT);  CHKERRQ(ierr);

	// SPC velocity-pressure
	ierr = PetscFree(bc->SPCList);  CHKERRQ(ierr);
	ierr = PetscFree(bc->SPCVals);  CHKERRQ(ierr);

	// SPC temperature
	ierr = PetscFree(bc->tSPCList); CHKERRQ(ierr);
	ierr = PetscFree(bc->tSPCVals); CHKERRQ(ierr);

	// fixed cell IDs
	ierr = PetscFree(bc->fixCellFlag); CHKERRQ(ierr);

	PetscFunctionReturn(0);
}
//---------------------------------------------------------------------------
#undef __FUNCT__
#define __FUNCT__ "BCReadFixCell"
PetscErrorCode BCReadFixCell(BCCtx *bc, FB *fb)
{
	FILE           *fp;
	PetscLogDouble  t;
	PetscMPIInt     rank;
	struct          stat sb;
	char           *filename, file[_str_len_];

	PetscErrorCode ierr;
	PetscFunctionBegin;

	// check activation
	if(!bc->fixCell) PetscFunctionReturn(0);

	// get file name
	ierr = getStringParam(fb, _OPTIONAL_, "fix_cell_file", file, "./bc/cdb"); CHKERRQ(ierr);

	PrintStart(&t, "Loading fixed cell flags in parallel from", file);

	// compile input file name with extension
	MPI_Comm_rank(PETSC_COMM_WORLD, &rank);

	asprintf(&filename, "%s.%1.8lld.dat", file, (LLD)rank);

	// open file
	fp = fopen(filename, "rb");

	if(fp == NULL)
	{
		SETERRQ1(PETSC_COMM_WORLD, PETSC_ERR_USER, "Cannot open input file %s\n", filename);
	}

	// check file size
	stat(filename, &sb);

	if((PetscInt)sb.st_size != bc->fs->nCells)
	{
		SETERRQ1(PETSC_COMM_WORLD, PETSC_ERR_USER, "Wrong fixed cell file size %s\n", filename);
	}

	// read flags
	fread(bc->fixCellFlag, (size_t)bc->fs->nCells, 1, fp);

	// close file
	fclose(fp);

	PrintDone(t);

	PetscFunctionReturn(0);
}
//---------------------------------------------------------------------------
#undef __FUNCT__
#define __FUNCT__ "BCApply"
PetscErrorCode BCApply(BCCtx *bc)
{
	FDSTAG *fs;

 	PetscErrorCode ierr;
	PetscFunctionBegin;

	// access context
	fs = bc->fs;

	// mark all variables unconstrained
	ierr = VecSet(bc->bcvx, DBL_MAX); CHKERRQ(ierr);
	ierr = VecSet(bc->bcvy, DBL_MAX); CHKERRQ(ierr);
	ierr = VecSet(bc->bcvz, DBL_MAX); CHKERRQ(ierr);
	ierr = VecSet(bc->bcp,  DBL_MAX); CHKERRQ(ierr);
	ierr = VecSet(bc->bcT,  DBL_MAX); CHKERRQ(ierr);

	//============
	// TEMPERATURE
	//============

	// WARNING! Synchronization is necessary if SPC constraints are active
	// LOCAL_TO_LOCAL(fs->DA_CEN, bc->bcT)

	ierr = BCApplyTemp(bc); CHKERRQ(ierr);

	//==========================================
	// PRESSURE (must be called before velocity)
	//==========================================

	// WARNING! Synchronization is necessary if SPC constraints are active
	// LOCAL_TO_LOCAL(fs->DA_CEN, bc->bcp)
	ierr = BCApplyPres(bc); CHKERRQ(ierr);


//	if(bc->Plume_Type == 2 || bc->bot_open) ierr = BCApply_Permeable_Pressure(bc); CHKERRQ(ierr);


	//=============================
	// VELOCITY (RESTRUCTURE THIS!)
	//=============================

	// apply default velocity constraints
	ierr = BCApplyVelDefault(bc); CHKERRQ(ierr);

	// apply Bezier block constraints
	ierr = BCApplyBezier(bc); CHKERRQ(ierr);

	// apply prescribed boundary velocity
	ierr = BCApplyBoundVel(bc); CHKERRQ(ierr);

	// apply dropping boxes
	ierr = BCApplyDBox(bc); CHKERRQ(ierr);

	// fix all cells occupied by phase
	ierr = BCApplyPhase(bc); CHKERRQ(ierr);

	// fix specific cells
	ierr = BCApplyCells(bc); CHKERRQ(ierr);

	// plume like boundary condition
	if(bc->Plume_Type == 1) ierr = BC_Plume_inflow(bc); CHKERRQ(ierr);

	// synchronize SPC constraints in the internal ghost points
	// WARNING! IN MULTIGRID ONLY REPEAT BC COARSENING WHEN BC CHANGE
	LOCAL_TO_LOCAL(fs->DA_X,   bc->bcvx)
	LOCAL_TO_LOCAL(fs->DA_Y,   bc->bcvy)
	LOCAL_TO_LOCAL(fs->DA_Z,   bc->bcvz)

	// apply two-point constraints
	// WARNING! IMPLEMENT TPC IN MULTIGRID COARSENING
	ierr = BCApplyVelTPC(bc); CHKERRQ(ierr);

	// form SPC constraint lists
	ierr = BCListSPC(bc); CHKERRQ(ierr);

	// apply SPC to global solution vector
	ierr = BCApplySPC(bc); CHKERRQ(ierr);

	PetscFunctionReturn(0);
}
//---------------------------------------------------------------------------
#undef __FUNCT__
#define __FUNCT__ "BCApplySPC"
PetscErrorCode BCApplySPC(BCCtx *bc)
{
	// apply SPC to global solution vector

	PetscScalar *sol, *vals;
	PetscInt    i, num, *list;

	PetscErrorCode ierr;
	PetscFunctionBegin;

	ierr = VecGetArray(bc->jr->gsol, &sol); CHKERRQ(ierr);

	//============================================
	// enforce single point constraints (velocity)
	//============================================

	num   = bc->vNumSPC;
	list  = bc->vSPCList;
	vals  = bc->vSPCVals;

	for(i = 0; i < num; i++) sol[list[i]] = vals[i];

	//============================================
	// enforce single point constraints (pressure)
	//============================================

	num   = bc->pNumSPC;
	list  = bc->pSPCList;
	vals  = bc->pSPCVals;

	for(i = 0; i < num; i++) sol[list[i]] = vals[i];

	ierr = VecRestoreArray(bc->jr->gsol, &sol); CHKERRQ(ierr);

 	PetscFunctionReturn(0);
}
//---------------------------------------------------------------------------
#undef __FUNCT__
#define __FUNCT__ "BCShiftIndices"
PetscErrorCode BCShiftIndices(BCCtx *bc, ShiftType stype)
{
	FDSTAG   *fs;
	DOFIndex *dof;
	PetscInt i, vShift=0, pShift=0;

	PetscInt vNumSPC, pNumSPC, *vSPCList, *pSPCList;

	// error checking
	if(stype == bc->stype)
	{
		SETERRQ(PETSC_COMM_WORLD, PETSC_ERR_USER,"Cannot call same type of index shifting twice in a row");
	}

	// access context
	fs       = bc->fs;
	dof      = &fs->dof;
	vNumSPC  = bc->vNumSPC;
	vSPCList = bc->vSPCList;
	pNumSPC  = bc->pNumSPC;
	pSPCList = bc->pSPCList;

	// get local-to-global index shifts
	if(dof->idxmod == IDXCOUPLED)   { vShift = dof->st;  pShift = dof->st;             }
	if(dof->idxmod == IDXUNCOUPLED) { vShift = dof->stv; pShift = dof->stp - dof->lnv; }

	// shift constraint indices
	if(stype == _LOCAL_TO_GLOBAL_)
	{
		for(i = 0; i < vNumSPC; i++) vSPCList[i] += vShift;
		for(i = 0; i < pNumSPC; i++) pSPCList[i] += pShift;
	}
	else if(stype == _GLOBAL_TO_LOCAL_)
	{
		for(i = 0; i < vNumSPC; i++) vSPCList[i] -= vShift;
		for(i = 0; i < pNumSPC; i++) pSPCList[i] -= pShift;
	}

	// switch shit type
	bc->stype = stype;

	PetscFunctionReturn(0);
}
//---------------------------------------------------------------------------
// Specific constraints
//---------------------------------------------------------------------------
#undef __FUNCT__
#define __FUNCT__ "BCApplyPres"
PetscErrorCode BCApplyPres(BCCtx *bc)
{
	// apply pressure constraints

	FDSTAG      *fs;
	PetscScalar pbot, ptop;
	PetscInt    mcz;
	PetscInt    i, j, k, nx, ny, nz, sx, sy, sz;
	PetscScalar ***bcp;

	PetscErrorCode ierr;
	PetscFunctionBegin;

	// access context
	fs = bc->fs;

	// get boundary pressure
	pbot = bc->pbot;
	ptop = bc->ptop;

	// initialize index bounds
	mcz = fs->dsz.tcels - 1;

	ierr = DMDAVecGetArray(fs->DA_CEN, bc->bcp, &bcp);  CHKERRQ(ierr);

	//-----------------------------------------------------
	// P points (TPC only, hence looping over ghost points)
	//-----------------------------------------------------
	if(pbot >= 0.0 || ptop >= 0.0)
	{
		GET_CELL_RANGE_GHOST_INT(nx, sx, fs->dsx)
		GET_CELL_RANGE_GHOST_INT(ny, sy, fs->dsy)
		GET_CELL_RANGE_GHOST_INT(nz, sz, fs->dsz)

		START_STD_LOOP
		{
			// only positive pressure!
			// negative will set normal velocity BC automatically
			if(pbot >= 0.0 && k == 0)   { bcp[k-1][j][i] = pbot; }
			if(ptop >= 0.0 && k == mcz) { bcp[k+1][j][i] = ptop; }
		}
		END_STD_LOOP
	}

	// restore access
	ierr = DMDAVecRestoreArray(fs->DA_CEN, bc->bcp, &bcp);  CHKERRQ(ierr);

	PetscFunctionReturn(0);
}
//---------------------------------------------------------------------------
#undef __FUNCT__
#define __FUNCT__ "BCApplyTemp"
PetscErrorCode BCApplyTemp(BCCtx *bc)
{
	// apply temperature constraints

	FDSTAG      *fs;
	PetscScalar Tbot, Ttop;
	PetscInt    mcz;
	PetscInt    i, j, k, nx, ny, nz, sx, sy, sz;
	PetscScalar ***bcT;

	PetscErrorCode ierr;
	PetscFunctionBegin;

	// access context
	fs = bc->fs;

	// get boundary temperatures
	ierr = BCGetTempBound(bc, &Tbot);					CHKERRQ(ierr);

	//Tbot = bc->Tbot;
	Ttop = bc->Ttop;

	// initialize index bounds
	mcz = fs->dsz.tcels - 1;

	ierr = DMDAVecGetArray(fs->DA_CEN, bc->bcT, &bcT);  CHKERRQ(ierr);

	//-----------------------------------------------------
	// T points (TPC only, hence looping over ghost points)
	//-----------------------------------------------------
	if(Tbot >= 0.0 || Ttop >= 0.0)
	{
		GET_CELL_RANGE_GHOST_INT(nx, sx, fs->dsx)
		GET_CELL_RANGE_GHOST_INT(ny, sy, fs->dsy)
		GET_CELL_RANGE_GHOST_INT(nz, sz, fs->dsz)

		START_STD_LOOP
		{
			// only positive temperature!
			// negative will set zero-flux BC automatically
			if(Tbot >= 0.0 && k == 0)   { bcT[k-1][j][i] = Tbot; }
			if(Ttop >= 0.0 && k == mcz) { bcT[k+1][j][i] = Ttop; }

			// in case we have a plume-like inflow boundary condition:
			if(bc->Plume_Inflow == 1 && k==0)
			{
				PetscScalar x,y;

				x       = COORD_CELL(i, sx, fs->dsx);
				y       = COORD_CELL(j, sy, fs->dsy);

				if(bc->Plume_Dimension==1)	// 2D plume
				{	
					PetscScalar xmin, xmax;
					
					xmin =  bc->Plume_Center[0] - bc->Plume_Radius;
					xmax =  bc->Plume_Center[0] + bc->Plume_Radius;

					
					if ( (x >= xmin) && (x <= xmax))
					{
						bcT[k-1][j][i]     = Tbot + (bc->Plume_Temperature-Tbot)*PetscExpScalar( - PetscPowScalar(x-bc->Plume_Center[0],2.0 ) /(PetscPowScalar(bc->Plume_Radius,2.0))) ;
					}
					
				}
				else	// 3D plume
				{
					if ( ( PetscPowScalar( (x - bc->Plume_Center[0]), 2.0)  + PetscPowScalar( (y - bc->Plume_Center[1]),2.0) ) <= PetscPowScalar(bc->Plume_Radius,2.0))
					{
						bcT[k-1][j][i]     = bc->Plume_Temperature;
					}
				}
			}
		}
		END_STD_LOOP
	}

	ierr = DMDAVecRestoreArray(fs->DA_CEN, bc->bcT, &bcT); CHKERRQ(ierr);

	PetscFunctionReturn(0);
}
//---------------------------------------------------------------------------
#undef __FUNCT__
#define __FUNCT__ "BCApplyVelDefault"
PetscErrorCode BCApplyVelDefault(BCCtx *bc)
{
	// apply default velocity constraints on the boundaries

	FDSTAG      *fs;
	PetscScalar Exx, Eyy, Ezz;
	PetscScalar Exy, Eyz, 	Exz;
	PetscScalar Rxx, Ryy, 	Rzz;
	PetscScalar bx,  by,  	bz;
	PetscScalar ex,  ey,  	ez;
	PetscScalar vbx, vby, 	vbz;
	PetscScalar vex, vey, 	vez;
	PetscScalar z,   z_bot, z_top;
	PetscScalar y,   y_frt, y_bck;
<<<<<<< HEAD
	PetscInt    mnx, mny, mnz;
=======
	PetscInt    mnx, mny, mnz,inflow_window;
>>>>>>> f2640cb7
	PetscInt    i, j, k, nx, ny, nz, sx, sy, sz, iter, top_open, bot_open;
	PetscScalar ***bcvx,  ***bcvy,  ***bcvz, ***bcp;


	PetscErrorCode ierr;
	PetscFunctionBegin;

	// access context
	fs = bc->fs;

	// set open boundary flag
	top_open = bc->top_open;
	bot_open = bc->bot_open;

	// initialize index bounds
	mnx = fs->dsx.tnods - 1;
	mny = fs->dsy.tnods - 1;
	mnz = fs->dsz.tnods - 1;

	// get current coordinates of the mesh boundaries
	ierr = FDSTAGGetGlobalBox(fs, &bx, &by, &bz, &ex, &ey, &ez); CHKERRQ(ierr);

	// get background strain rates
	ierr = BCGetBGStrainRates(bc, &Exx, &Eyy, &Ezz, &Exy, &Eyz, &Exz, &Rxx, &Ryy, &Rzz); CHKERRQ(ierr);

	// get boundary velocities
	// reference point is assumed to be fixed
	// velocity is a product of strain rate and coordinate w.r.t. reference point
	vbx = (bx - Rxx)*Exx;   vex = (ex - Rxx)*Exx;
	vby = (by - Ryy)*Eyy;   vey = (ey - Ryy)*Eyy;
	vbz = (bz - Rzz)*Ezz;   vez = (ez - Rzz)*Ezz;

	if		(top_open)
	{
		vez = 0.0;
	}
	else if	(bot_open)
	{
		vbz = 0.0;
	}

	// access constraint vectors
	ierr = DMDAVecGetArray(fs->DA_X,   bc->bcvx, &bcvx); CHKERRQ(ierr);
	ierr = DMDAVecGetArray(fs->DA_Y,   bc->bcvy, &bcvy); CHKERRQ(ierr);
	ierr = DMDAVecGetArray(fs->DA_Z,   bc->bcvz, &bcvz); CHKERRQ(ierr);
	ierr = DMDAVecGetArray(fs->DA_CEN, bc->bcp,  &bcp);  CHKERRQ(ierr);

	//=========================================================================
	// SPC (normal velocities)
	//=========================================================================

	iter = 0;

	//------------------
	// X points SPC only
	//------------------
	GET_NODE_RANGE(nx, sx, fs->dsx)
	GET_CELL_RANGE(ny, sy, fs->dsy)
	GET_CELL_RANGE(nz, sz, fs->dsz)

	START_STD_LOOP
	{
		// extract coordinates
		z       = COORD_CELL(k  , sz, fs->dsz);
		z_bot   = COORD_CELL(k-1, sz, fs->dsz);
		z_top   = COORD_CELL(k+1, sz, fs->dsz);
		
		y   	= COORD_CELL(j  , sy, fs->dsy);
		y_frt   = COORD_CELL(j-1, sy, fs->dsy);
		y_bck   = COORD_CELL(j+1, sy, fs->dsy);

		if(i == 0   && bcp[k][j][-1 ] == DBL_MAX) { bcvx[k][j][i] = vbx + (z-Rzz)*Exz + (y-Ryy)*Exy; }
		if(i == mnx && bcp[k][j][mnx] == DBL_MAX) { bcvx[k][j][i] = vex + (z-Rzz)*Exz + (y-Ryy)*Exy; }

		// bottom & top | set velocity @ ghost points (unclear where the factor 2 comes from..)
		if(k == 0     && Exz != 0.0 ) { bcvx[k-1][j][i] = (z-Rzz)*Exz + (z_bot-z)*Exz/2.0; }
		if(k == mnz-1 && Exz != 0.0 ) { bcvx[k+1][j][i] = (z-Rzz)*Exz + (z_top-z)*Exz/2.0; }
		
		// left & right
		if(j == 0     && Exy != 0.0 ) { bcvx[k][j-1][i] = (y-Ryy)*Exy + (y_frt -y)*Exy/2.0; 	}
		if(j == mny-1 && Exy != 0.0 ) { bcvx[k][j+1][i] = (y-Ryy)*Exy + (y_bck -y)*Exy/2.0;  }

		iter++;
	}
	END_STD_LOOP

	//------------------
	// Y points SPC only
	//------------------
	GET_CELL_RANGE(nx, sx, fs->dsx)
	GET_NODE_RANGE(ny, sy, fs->dsy)
	GET_CELL_RANGE(nz, sz, fs->dsz)

	START_STD_LOOP
	{

		// extract coordinates
		z   	= COORD_CELL(k, sz, fs->dsz);
		z_bot   = COORD_CELL(k-1, sz, fs->dsz);
		z_top   = COORD_CELL(k+1, sz, fs->dsz);

		if(j == 0   && bcp[k][-1 ][i] == DBL_MAX) { bcvy[k][j][i] = vby + (z-Rzz)*Eyz; }
		if(j == mny && bcp[k][mny][i] == DBL_MAX) { bcvy[k][j][i] = vey + (z-Rzz)*Eyz; }
		
		if(i == 0     && Exy != 0.0) { bcvy[k][j][i] = 0.0; }
		if(i == mnx-1 && Exy != 0.0) { bcvy[k][j][i] = 0.0; }

		// bottom & top
		if(k == 0     && Eyz != 0.0 ) { bcvy[k-1][j][i] = (z-Rzz)*Eyz + (z_bot-z)*Eyz/2.0; }
		if(k == mnz-1 && Eyz != 0.0 ) { bcvy[k+1][j][i] = (z-Rzz)*Eyz + (z_top-z)*Eyz/2.0; }

		iter++;
	}
	END_STD_LOOP

	//------------------
	// Z points SPC only
	//------------------
	GET_CELL_RANGE(nx, sx, fs->dsx)
	GET_CELL_RANGE(ny, sy, fs->dsy)
	GET_NODE_RANGE(nz, sz, fs->dsz)

	START_STD_LOOP
	{

<<<<<<< HEAD
=======
		if(bc->Plume_Type ==2 && !bc->jr->ctrl.initGuess)
		{
			inflow_window = 1;

			if(i == 0     ) { inflow_window = 0; }
			if(i == mnx-1 ) { inflow_window = 0; }
		}

>>>>>>> f2640cb7

		// simple shear, side boundaries
		if(i == 0     && Exz != 0.0) { bcvz[k][j][i] = 0.0; }
		if(i == mnx-1 && Exz != 0.0) { bcvz[k][j][i] = 0.0; }

		if(j == 0     && Eyz != 0.0) { bcvz[k][j][i] = 0.0; }
		if(j == mny-1 && Eyz != 0.0) { bcvz[k][j][i] = 0.0; }

		// pure shear		
		if((k == 0   && !bot_open && bcp[-1 ][j][i] == DBL_MAX)) { bcvz[k][j][i] = vbz; }//
		if(k == mnz && !top_open && bcp[mnz][j][i] == DBL_MAX) { bcvz[k][j][i] = vez; }


		iter++;
	}
	END_STD_LOOP

	// restore access
	ierr = DMDAVecRestoreArray(fs->DA_X,   bc->bcvx, &bcvx); CHKERRQ(ierr);
	ierr = DMDAVecRestoreArray(fs->DA_Y,   bc->bcvy, &bcvy); CHKERRQ(ierr);
	ierr = DMDAVecRestoreArray(fs->DA_Z,   bc->bcvz, &bcvz); CHKERRQ(ierr);
	ierr = DMDAVecRestoreArray(fs->DA_CEN, bc->bcp,  &bcp);  CHKERRQ(ierr);

	PetscFunctionReturn(0);
}
//---------------------------------------------------------------------------
#undef __FUNCT__
#define __FUNCT__ "BCApplyVelTPC"
PetscErrorCode BCApplyVelTPC(BCCtx *bc)
{
	// apply two-point constraints on the boundaries

	FDSTAG      *fs;
	PetscInt    mcx, mcy, mcz;
	PetscInt    i, j, k, nx, ny, nz, sx, sy, sz;
	PetscInt    nsLeft, nsRight, nsFront, nsBack, nsBottom, nsTop;
	PetscScalar ***bcvx,  ***bcvy,  ***bcvz;

	PetscErrorCode ierr;
	PetscFunctionBegin;

	// access context
	fs = bc->fs;

	// initialize index bounds
	mcx = fs->dsx.tcels - 1;
	mcy = fs->dsy.tcels - 1;
	mcz = fs->dsz.tcels - 1;

	// initialize no-slip flags
	nsLeft   = bc->noslip[0];
	nsRight  = bc->noslip[1];
	nsFront  = bc->noslip[2];
	nsBack   = bc->noslip[3];
	nsBottom = bc->noslip[4];
	nsTop    = bc->noslip[5];

	//=========================================================================
	// TPC (no-slip boundary conditions)
	//=========================================================================

	// access constraint vectors
	ierr = DMDAVecGetArray(fs->DA_X,   bc->bcvx, &bcvx); CHKERRQ(ierr);
	ierr = DMDAVecGetArray(fs->DA_Y,   bc->bcvy, &bcvy); CHKERRQ(ierr);
	ierr = DMDAVecGetArray(fs->DA_Z,   bc->bcvz, &bcvz); CHKERRQ(ierr);

	//-----------------------------------------------------
	// X points (TPC only, hence looping over ghost points)
	//-----------------------------------------------------
	if(nsFront || nsBack || nsBottom || nsTop)
	{
		GET_NODE_RANGE_GHOST_INT(nx, sx, fs->dsx)
		GET_CELL_RANGE_GHOST_INT(ny, sy, fs->dsy)
		GET_CELL_RANGE_GHOST_INT(nz, sz, fs->dsz)

		START_STD_LOOP
		{
			if(nsFront  && j == 0)   { bcvx[k][j-1][i] = 0.0; }
			if(nsBack   && j == mcy) { bcvx[k][j+1][i] = 0.0; }
			if(nsBottom && k == 0)   { bcvx[k-1][j][i] = 0.0; }
			if(nsTop    && k == mcz) { bcvx[k+1][j][i] = 0.0; }
		}
		END_STD_LOOP
	}


	//-----------------------------------------------------
	// Y points (TPC only, hence looping over ghost points)
	//-----------------------------------------------------
	if(nsLeft || nsRight || nsBottom || nsTop)
	{

		GET_CELL_RANGE_GHOST_INT(nx, sx, fs->dsx)
		GET_NODE_RANGE_GHOST_INT(ny, sy, fs->dsy)
		GET_CELL_RANGE_GHOST_INT(nz, sz, fs->dsz)

		START_STD_LOOP
		{
			if(nsLeft   && i == 0)   { bcvy[k][j][i-1] = 0.0; }
			if(nsRight  && i == mcx) { bcvy[k][j][i+1] = 0.0; }
			if(nsBottom && k == 0)   { bcvy[k-1][j][i] = 0.0; }
			if(nsTop    && k == mcz) { bcvy[k+1][j][i] = 0.0; }
		}
		END_STD_LOOP
	}

	//-----------------------------------------------------
	// Z points (TPC only, hence looping over ghost points)
	//-----------------------------------------------------
	if(nsLeft || nsRight || nsFront || nsBack)
	{

		GET_CELL_RANGE_GHOST_INT(nx, sx, fs->dsx)
		GET_CELL_RANGE_GHOST_INT(ny, sy, fs->dsy)
		GET_NODE_RANGE_GHOST_INT(nz, sz, fs->dsz)

		START_STD_LOOP
		{
			if(nsLeft  && i == 0)   { bcvz[k][j][i-1] = 0.0; }
			if(nsRight && i == mcx) { bcvz[k][j][i+1] = 0.0; }
			if(nsFront && j == 0)   { bcvz[k][j-1][i] = 0.0; }
			if(nsBack  && j == mcy) { bcvz[k][j+1][i] = 0.0; }
		}
		END_STD_LOOP
	}

	// restore access
	ierr = DMDAVecRestoreArray(fs->DA_X,   bc->bcvx, &bcvx); CHKERRQ(ierr);
	ierr = DMDAVecRestoreArray(fs->DA_Y,   bc->bcvy, &bcvy); CHKERRQ(ierr);
	ierr = DMDAVecRestoreArray(fs->DA_Z,   bc->bcvz, &bcvz); CHKERRQ(ierr);

	PetscFunctionReturn(0);
}
//---------------------------------------------------------------------------
#undef __FUNCT__
#define __FUNCT__ "BCApplyBezier"
PetscErrorCode BCApplyBezier(BCCtx *bc)
{
	FDSTAG      *fs;
	BCBlock     *bcb;
	PetscInt    fbeg, fend, npoly, in;
	PetscInt    i, j, k, nx, ny, nz, sx, sy, sz, iter, ib;
	PetscScalar ***bcvx,  ***bcvy;
	PetscScalar t, dt, theta, costh, sinth, atol, bot, top, vel;
	PetscScalar Xbeg[3], Xend[3], xbeg[3], xend[3], box[4], cpoly[2*_max_poly_points_];

	PetscErrorCode ierr;
	PetscFunctionBegin;

	// check whether constraint is activated
	if(!bc->nblocks) PetscFunctionReturn(0);

	// access context
	fs    =  bc->fs;
	t     =  bc->ts->time;
	dt    =  bc->ts->dt;

	// access velocity constraint vectors
	ierr = DMDAVecGetArray(fs->DA_X, bc->bcvx, &bcvx); CHKERRQ(ierr);
	ierr = DMDAVecGetArray(fs->DA_Y, bc->bcvy, &bcvy); CHKERRQ(ierr);

	// loop over all bezier blocks
	for(ib = 0; ib < bc->nblocks; ib++)
	{
		bcb   =  bc->blocks + ib;
		bot   =  bcb->bot;
		top   =  bcb->top;
		npoly =  bcb->npoly;

		// get polygon positions in the beginning & end of the time step
		ierr = BCBlockGetPosition(bcb, t,    &fbeg, Xbeg); CHKERRQ(ierr);
		ierr = BCBlockGetPosition(bcb, t+dt, &fend, Xend); CHKERRQ(ierr);

		// check whether constraint applies to the current time step
		if(!fbeg || !fend) continue;

		// get current polygon geometry
		ierr = BCBlockGetPolygon(bcb, Xbeg, cpoly);

		// get bounding box
		polygon_box(&npoly, cpoly, 1e-12, &atol, box);

		// get time step rotation matrix
		theta = Xend[2] - Xbeg[2];
		costh = cos(theta);
		sinth = sin(theta);

		iter = 0;

		//---------
		// X points
		//---------
		GET_NODE_RANGE(nx, sx, fs->dsx)
		GET_CELL_RANGE(ny, sy, fs->dsy)
		GET_CELL_RANGE(nz, sz, fs->dsz)

		START_STD_LOOP
		{
			// get node coordinates in the beginning of time step
			xbeg[0] = COORD_NODE(i, sx, fs->dsx);
			xbeg[1] = COORD_CELL(j, sy, fs->dsy);
			xbeg[2] = COORD_CELL(k, sz, fs->dsz);

			// perform point test
			if(xbeg[2] >= bot && xbeg[2] <= top)
			{
				in_polygon(1, xbeg, npoly, cpoly, box, atol, &in);

				// check whether point is inside polygon
				if(in)
				{
					// compute point position in the end of time step
					RotDispPoint2D(Xbeg, Xend, costh, sinth, xbeg, xend);

					// compute & set x-velocity
					vel = (xend[0] - xbeg[0])/dt;

					bcvx[k][j][i] = vel;
				}
			}
			iter++;
		}
		END_STD_LOOP

		//---------
		// Y points
		//---------
		GET_CELL_RANGE(nx, sx, fs->dsx)
		GET_NODE_RANGE(ny, sy, fs->dsy)
		GET_CELL_RANGE(nz, sz, fs->dsz)

		START_STD_LOOP
		{
			// get node coordinates in the beginning of time step
			xbeg[0] = COORD_CELL(i, sx, fs->dsx);
			xbeg[1] = COORD_NODE(j, sy, fs->dsy);
			xbeg[2] = COORD_CELL(k, sz, fs->dsz);

			// perform point test
			if(xbeg[2] >= bot && xbeg[2] <= top)
			{
				in_polygon(1, xbeg, npoly, cpoly, box, atol, &in);

				// check whether point is inside polygon
				if(in)
				{
					// compute point position in the end of time step
					RotDispPoint2D(Xbeg, Xend, costh, sinth, xbeg, xend);

					// compute & set y-velocity
					vel = (xend[1] - xbeg[1])/dt;

					bcvy[k][j][i] = vel;
				}
			}
			iter++;
		}
		END_STD_LOOP
	}
	// restore access
	ierr = DMDAVecRestoreArray(fs->DA_X, bc->bcvx, &bcvx); CHKERRQ(ierr);
	ierr = DMDAVecRestoreArray(fs->DA_Y, bc->bcvy, &bcvy); CHKERRQ(ierr);

	PetscFunctionReturn(0);
}
//---------------------------------------------------------------------------
#undef __FUNCT__
#define __FUNCT__ "BCApplyBoundVel"
PetscErrorCode BCApplyBoundVel(BCCtx *bc)
{
	FDSTAG      *fs;
	PetscInt    mnz, mnx, mny;
	PetscInt    i, j, k, nx, ny, nz, sx, sy, sz, iter;
	PetscScalar ***bcvx,  ***bcvy, ***bcvz;
	PetscScalar z, bot, top, vel, velin, velout,relax_dist, velbot, veltop, top_open, bot_open;

	PetscErrorCode ierr;
	PetscFunctionBegin;

	// check whether constraint is activated
	if(!bc->face) PetscFunctionReturn(0);

	// access context
	fs     = bc->fs;
	bot    = bc->bot;
	top    = bc->top;
	velin  = bc->velin;
	velout = bc->velout;
	relax_dist= bc->relax_dist;
	velbot = bc->velbot;
	veltop = bc->veltop;

	// set open boundary flag
	top_open = bc->top_open;
	bot_open = bc->bot_open;

	// initialize maximal index in all directions
	mnx = fs->dsx.tnods - 1;
	mny = fs->dsy.tnods - 1;
	mnz = fs->dsz.tnods - 1;

	// access velocity constraint vectors
	ierr = DMDAVecGetArray(fs->DA_X, bc->bcvx, &bcvx); CHKERRQ(ierr);
	ierr = DMDAVecGetArray(fs->DA_Y, bc->bcvy, &bcvy); CHKERRQ(ierr);
	ierr = DMDAVecGetArray(fs->DA_Z, bc->bcvz, &bcvz); CHKERRQ(ierr);

	iter = 0;

	//---------
	// X points
	//---------
	GET_NODE_RANGE(nx, sx, fs->dsx)
	GET_CELL_RANGE(ny, sy, fs->dsy)
	GET_CELL_RANGE(nz, sz, fs->dsz)

	if(bc->face == 1 || bc->face == 2)
	{
		START_STD_LOOP
		{
			z   = COORD_CELL(k, sz, fs->dsz);
			vel = 0.0;
			if(bc->face_out)
			{
				if(z <= top && z >= bot) vel = velin;
				if(z >= top && z<= top+relax_dist) vel = velin-(velin/(relax_dist))*(z-top);
				if(z <= bot && z>= bot-relax_dist) vel = velin+(velin/(relax_dist))*(z-bot);

				if(i == 0 )    { bcvx[k][j][i] = vel; }
				if(i == mnx)   { bcvx[k][j][i] = vel; }


			}
			else
			{
				if(z <= top && z >= bot) vel = velin;
				if(z < bot)              vel = velout;

				if((bc->face == 1)  && i == 0 )   { bcvx[k][j][i] = vel; }
				if((bc->face == 2) && i == mnx) { bcvx[k][j][i] = vel; }
			}
			iter++;
		}
		END_STD_LOOP
	}

	if(bc->face == 5)
	{
		START_STD_LOOP
		{
			z   = COORD_CELL(k, sz, fs->dsz);
			vel = 0.0;
			if(z <= top && z >= bot) vel = velin;

			if(i == 0)   { bcvx[k][j][i] = vel; }
			if(i == mnx) { bcvx[k][j][i] = -vel; }
			iter++;
		}
		END_STD_LOOP
	}

	//---------
	// Y points
	//---------
	GET_CELL_RANGE(nx, sx, fs->dsx)
	GET_NODE_RANGE(ny, sy, fs->dsy)
	GET_CELL_RANGE(nz, sz, fs->dsz)

	if(bc->face == 3 || bc->face == 4)
	{
		START_STD_LOOP
		{
			z   = COORD_CELL(k, sz, fs->dsz);
			vel = 0.0;
			vel = 0.0;
			if(bc->face_out)
			{
				if(z <= top && z >= bot) vel = velin;
				if(z >= top && z<= top+relax_dist) vel = velin-(velin/(relax_dist))*(z-top);
				if(z <= bot && z>= bot-relax_dist) vel = velin+(velin/(relax_dist))*(z-bot);


				if(i == 0 )   { bcvy[k][j][i] = vel; }
				if(i == mnx)  { bcvy[k][j][i] = vel; }
			}
			else
			{
				if(z <= top && z >= bot) vel = velin;
				if(z < bot)              vel = velout;

				if(bc->face == 3 && j == 0)   { bcvy[k][j][i] = vel; }
				if(bc->face == 4 && j == mny) { bcvy[k][j][i] = vel; }
			}
			iter++;
		}
		END_STD_LOOP
	}

	//---------
	// Z points 
	//---------
	GET_CELL_RANGE(nx, sx, fs->dsx)
	GET_CELL_RANGE(ny, sy, fs->dsy)
	GET_NODE_RANGE(nz, sz, fs->dsz)

	if(bc->face == 5 )
	{
		START_STD_LOOP
		{
			vel = 0.0;

			if(k == 0   && !bot_open)  vel = velbot;
			if(k == mnz && !top_open)  vel = veltop;
	
			if(k == 0   && !bot_open) { bcvz[k][j][i] = vel; }
			if(k == mnz && !top_open) { bcvz[k][j][i] = vel; }
			iter++;
		}
		END_STD_LOOP
	}

	// restore access
	ierr = DMDAVecRestoreArray(fs->DA_X, bc->bcvx, &bcvx); CHKERRQ(ierr);
	ierr = DMDAVecRestoreArray(fs->DA_Y, bc->bcvy, &bcvy); CHKERRQ(ierr);
	ierr = DMDAVecRestoreArray(fs->DA_Z, bc->bcvz, &bcvz); CHKERRQ(ierr);

	PetscFunctionReturn(0);
}
//---------------------------------------------------------------------------
#undef __FUNCT__
#define __FUNCT__ "BCApplyDBox"
PetscErrorCode BCApplyDBox(BCCtx *bc)
{
	DBox        *dbox;
	FDSTAG      *fs;
	PetscInt    jj, i, j, k, nx, ny, nz, sx, sy, sz, iter;
	PetscScalar ***bcvz, bounds[6*_max_boxes_], *pbounds;
	PetscScalar x, y, z, t, vz;

	PetscErrorCode ierr;
	PetscFunctionBegin;

	// access context
	fs   = bc->fs;
	dbox = &bc->dbox;
	if(bc->jr->ctrl.initGuess) PetscFunctionReturn(0);

	// check whether dropping box is activated
	if(!dbox->num) PetscFunctionReturn(0);

	// copy original coordinates
	ierr = PetscMemcpy(bounds, dbox->bounds, (size_t)(6*dbox->num)*sizeof(PetscScalar)); CHKERRQ(ierr);

	// integrate box positions (if requested)
	t  = bc->ts->time;
	vz = dbox->zvel;

	if (dbox->advect_box==1){	
		for(jj = 0; jj < dbox->num; jj++)
		{
			pbounds     = bounds + 6*jj;
			pbounds[4] += t*vz;
			pbounds[5] += t*vz;
		}
	}

	// access velocity constraint vectors
	ierr = DMDAVecGetArray(fs->DA_Z, bc->bcvz, &bcvz); CHKERRQ(ierr);

	//---------
	// Z points
	//---------
	GET_CELL_RANGE(nx, sx, fs->dsx)
	GET_CELL_RANGE(ny, sy, fs->dsy)
	GET_NODE_RANGE(nz, sz, fs->dsz)

	iter = fs->nXFace + fs->nYFace;

	START_STD_LOOP
	{
		// get node coordinates
		x = COORD_CELL(i, sx, fs->dsx);
		y = COORD_CELL(j, sy, fs->dsy);
		z = COORD_NODE(k, sz, fs->dsz);

		// check whether node is inside any of boxes
		for(jj = 0; jj < dbox->num; jj++)
		{
			pbounds = bounds + 6*jj;

			if(x >= pbounds[0] && x <= pbounds[1]
			&& y >= pbounds[2] && y <= pbounds[3]
			&& z >= pbounds[4] && z <= pbounds[5])
			{
				bcvz[k][j][i] = vz;
				break;
			}
		}
		iter++;
	}
	END_STD_LOOP

	// restore access
	ierr = DMDAVecRestoreArray(fs->DA_Z, bc->bcvz, &bcvz); CHKERRQ(ierr);

	PetscFunctionReturn(0);
}
//---------------------------------------------------------------------------
#undef __FUNCT__
#define __FUNCT__ "BCApplyPhase"
PetscErrorCode BCApplyPhase(BCCtx *bc)
{
	// apply default velocity constraints on the boundaries

	FDSTAG      *fs;
	SolVarCell  *svCell;
	PetscInt    i, j, k, nx, ny, nz, sx, sy, sz, iter, fixPhase;
	PetscScalar ***bcvx,  ***bcvy,  ***bcvz;

	PetscErrorCode ierr;
	PetscFunctionBegin;

	// access context
	fs       = bc->fs;
	fixPhase = bc->fixPhase;
	svCell   = bc->jr->svCell;

	// check constraint activation
	if(fixPhase == -1) PetscFunctionReturn(0);

	// access constraint vectors
	ierr = DMDAVecGetArray(fs->DA_X, bc->bcvx, &bcvx); CHKERRQ(ierr);
	ierr = DMDAVecGetArray(fs->DA_Y, bc->bcvy, &bcvy); CHKERRQ(ierr);
	ierr = DMDAVecGetArray(fs->DA_Z, bc->bcvz, &bcvz); CHKERRQ(ierr);

	// get local grid sizes
	ierr = DMDAGetCorners(fs->DA_CEN, &sx, &sy, &sz, &nx, &ny, &nz); CHKERRQ(ierr);

	iter = 0;

	START_STD_LOOP
	{
		// check for constrained cell
		if(svCell[iter++].phRat[fixPhase] == 1.0)
		{
			bcvx[k][j][i]   = 0.0;
			bcvx[k][j][i+1] = 0.0;

			bcvy[k][j][i]   = 0.0;
			bcvy[k][j+1][i] = 0.0;

			bcvz[k][j][i]   = 0.0;
			bcvz[k+1][j][i] = 0.0;
		}
	}
	END_STD_LOOP

	// restore access
	ierr = DMDAVecRestoreArray(fs->DA_X, bc->bcvx, &bcvx); CHKERRQ(ierr);
	ierr = DMDAVecRestoreArray(fs->DA_Y, bc->bcvy, &bcvy); CHKERRQ(ierr);
	ierr = DMDAVecRestoreArray(fs->DA_Z, bc->bcvz, &bcvz); CHKERRQ(ierr);

	PetscFunctionReturn(0);
}
//---------------------------------------------------------------------------
#undef __FUNCT__
#define __FUNCT__ "BCApplyCells"
PetscErrorCode BCApplyCells(BCCtx *bc)
{
	// apply default velocity constraints on the boundaries

	FDSTAG        *fs;
	unsigned char *fixCellFlag;
	PetscInt      i, j, k, nx, ny, nz, sx, sy, sz, iter;
	PetscScalar   ***bcvx,  ***bcvy,  ***bcvz;

	PetscErrorCode ierr;
	PetscFunctionBegin;

	// check activation
	if(!bc->fixCell) PetscFunctionReturn(0);

	// access context
	fs          = bc->fs;
	fixCellFlag = bc->fixCellFlag;

	// access constraint vectors
	ierr = DMDAVecGetArray(fs->DA_X, bc->bcvx, &bcvx); CHKERRQ(ierr);
	ierr = DMDAVecGetArray(fs->DA_Y, bc->bcvy, &bcvy); CHKERRQ(ierr);
	ierr = DMDAVecGetArray(fs->DA_Z, bc->bcvz, &bcvz); CHKERRQ(ierr);

	// get local grid sizes
	ierr = DMDAGetCorners(fs->DA_CEN, &sx, &sy, &sz, &nx, &ny, &nz); CHKERRQ(ierr);

	iter = 0;

	START_STD_LOOP
	{
		// check for constrained cell
		if(fixCellFlag[iter++])
		{
			bcvx[k][j][i]   = 0.0;
			bcvx[k][j][i+1] = 0.0;

			bcvy[k][j][i]   = 0.0;
			bcvy[k][j+1][i] = 0.0;

			bcvz[k][j][i]   = 0.0;
			bcvz[k+1][j][i] = 0.0;
		}
	}
	END_STD_LOOP

	// restore access
	ierr = DMDAVecRestoreArray(fs->DA_X, bc->bcvx, &bcvx); CHKERRQ(ierr);
	ierr = DMDAVecRestoreArray(fs->DA_Y, bc->bcvy, &bcvy); CHKERRQ(ierr);
	ierr = DMDAVecRestoreArray(fs->DA_Z, bc->bcvz, &bcvz); CHKERRQ(ierr);

	PetscFunctionReturn(0);
}
//---------------------------------------------------------------------------
#undef __FUNCT__
#define __FUNCT__ "BCListSPC"
PetscErrorCode BCListSPC(BCCtx *bc)
{
	// create SPC constraint lists

	FDSTAG      *fs;
	DOFIndex    *dof;
	PetscInt    iter, numSPC, *SPCList;
	PetscInt    i, j, k, nx, ny, nz, sx, sy, sz;
	PetscScalar ***bcvx,  ***bcvy,  ***bcvz, *SPCVals;

	PetscErrorCode ierr;
	PetscFunctionBegin;

	// access context
	fs      = bc->fs;
	dof     = &fs->dof;
	SPCVals = bc->SPCVals;
	SPCList = bc->SPCList;

	// clear constraints
	ierr = PetscMemzero(SPCVals, sizeof(PetscScalar)*(size_t)dof->ln); CHKERRQ(ierr);
	ierr = PetscMemzero(SPCList, sizeof(PetscInt)   *(size_t)dof->ln); CHKERRQ(ierr);

	// access vectors
	ierr = DMDAVecGetArray(fs->DA_X, bc->bcvx, &bcvx); CHKERRQ(ierr);
	ierr = DMDAVecGetArray(fs->DA_Y, bc->bcvy, &bcvy); CHKERRQ(ierr);
	ierr = DMDAVecGetArray(fs->DA_Z, bc->bcvz, &bcvz); CHKERRQ(ierr);

	iter   = 0;
	numSPC = 0;

	//---------
	// X points
	//---------

	ierr = DMDAGetCorners(fs->DA_X, &sx, &sy, &sz, &nx, &ny, &nz); CHKERRQ(ierr);

	START_STD_LOOP
	{
		LIST_SPC(bcvx, SPCList, SPCVals, numSPC, iter)

		iter++;
	}
	END_STD_LOOP

	//---------
	// Y points
	//---------

	ierr = DMDAGetCorners(fs->DA_Y, &sx, &sy, &sz, &nx, &ny, &nz); CHKERRQ(ierr);

	START_STD_LOOP
	{
		LIST_SPC(bcvy, SPCList, SPCVals, numSPC, iter)

		iter++;
	}
	END_STD_LOOP

	//---------
	// Z points
	//---------

	ierr = DMDAGetCorners(fs->DA_Z, &sx, &sy, &sz, &nx, &ny, &nz); CHKERRQ(ierr);

	START_STD_LOOP
	{
		LIST_SPC(bcvz, SPCList, SPCVals, numSPC, iter)

		iter++;
	}
	END_STD_LOOP

	// store velocity list
	bc->vNumSPC  = numSPC;
	bc->vSPCList = SPCList;
	bc->vSPCVals = SPCVals;

	// WARNING! primary pressure constraints are not implemented, otherwise compute here
	bc->pNumSPC = 0;

	// WARNING! primary temperature constraints are not implemented, otherwise compute here
	bc->tNumSPC = 0;

	// set index (shift) type
	bc->stype = _GLOBAL_TO_LOCAL_;

	// store total number of SPC constraints
	bc->numSPC = numSPC;

	// restore access
	ierr = DMDAVecRestoreArray(fs->DA_X, bc->bcvx, &bcvx); CHKERRQ(ierr);
	ierr = DMDAVecRestoreArray(fs->DA_Y, bc->bcvy, &bcvy); CHKERRQ(ierr);
	ierr = DMDAVecRestoreArray(fs->DA_Z, bc->bcvz, &bcvz); CHKERRQ(ierr);

	PetscFunctionReturn(0);
}
//---------------------------------------------------------------------------
// Service functions
//---------------------------------------------------------------------------
#undef __FUNCT__
#define __FUNCT__ "BCGetBGStrainRates"
PetscErrorCode BCGetBGStrainRates(
		BCCtx       *bc,
		PetscScalar *Exx_,
		PetscScalar *Eyy_,
		PetscScalar *Ezz_,
		PetscScalar *Exy_,
		PetscScalar *Eyz_,
		PetscScalar *Exz_,
		PetscScalar *Rxx_,
		PetscScalar *Ryy_,
		PetscScalar *Rzz_)
{
	// get current background strain rates & reference point coordinates

	PetscInt    jj;
	PetscScalar time, Exx, Eyy, Ezz, Exz, Eyz, Exy;

	// initialize
	time = bc->ts->time;
	Exx  = 0.0;
	Eyy  = 0.0;
	Ezz  = 0.0;
	Exy  = 0.0;
	Exz  = 0.0;
	Eyz  = 0.0;
	
	// x-direction background strain rate
	if(bc->ExxNumPeriods)
	{
		for(jj = 0; jj < bc->ExxNumPeriods-1; jj++)
		{
			if(time < bc->ExxTimeDelims[jj]) break;
		}

		Exx = bc->ExxStrainRates[jj];
	}

	// y-direction background strain rate
	if(bc->EyyNumPeriods)
	{
		for(jj = 0; jj < bc->EyyNumPeriods-1; jj++)
		{
			if(time < bc->EyyTimeDelims[jj]) break;
		}

		Eyy = bc->EyyStrainRates[jj];
	}

	// z-direction background strain rate
	Ezz = -(Exx+Eyy);
	
	// xy-direction background strain rate
	if(bc->ExyNumPeriods)
	{
		for(jj = 0; jj < bc->ExyNumPeriods-1; jj++)
		{
			if(time < bc->ExyTimeDelims[jj]) break;
		}

		// note: we add the factor 2 here, such the the second invariant gives the specified value 
		Exy = bc->ExyStrainRates[jj]*2.0;		
	}

	// xz-direction background strain rate
	if(bc->ExzNumPeriods)
	{
		for(jj = 0; jj < bc->ExzNumPeriods-1; jj++)
		{
			if(time < bc->ExzTimeDelims[jj]) break;
		}

		Exz = bc->ExzStrainRates[jj]*2.0;
	}

	// yz-direction background strain rate
	if(bc->EyzNumPeriods)
	{
		for(jj = 0; jj < bc->EyzNumPeriods-1; jj++)
		{
			if(time < bc->EyzTimeDelims[jj]) break;
		}

		Eyz = bc->EyzStrainRates[jj]*2.0;
	}


	// store result
	if(Exx_) (*Exx_) = Exx;
	if(Eyy_) (*Eyy_) = Eyy;
	if(Ezz_) (*Ezz_) = Ezz;
	if(Exy_) (*Exy_) = Exy;
	if(Eyz_) (*Eyz_) = Eyz;
	if(Exz_) (*Exz_) = Exz;
	if(Rxx_) (*Rxx_) = bc->BGRefPoint[0];
	if(Ryy_) (*Ryy_) = bc->BGRefPoint[1];
	if(Rzz_) (*Rzz_) = bc->BGRefPoint[2];

	PetscFunctionReturn(0);
}

#undef __FUNCT__
#define __FUNCT__ "BCGetTempBound"
PetscErrorCode BCGetTempBound(
		BCCtx       *bc,
		PetscScalar *Tbot)
{
	// get current bottom temperature

	PetscInt    jj;
	PetscScalar time, Tbot_val;

	// initialize
	time  		= bc->ts->time;
	Tbot_val  	= 0.0;

	// 
	if(bc->TbotNumPeriods)
	{
		for(jj = 0; jj < bc->TbotNumPeriods-1; jj++)
		{
			if(time < bc->TbotTimeDelims[jj]) break;
		}

		Tbot_val = bc->Tbot[jj];
	}

	// store result
	*Tbot = Tbot_val;

	PetscFunctionReturn(0);
}

//---------------------------------------------------------------------------
#undef __FUNCT__
#define __FUNCT__ "BCStretchGrid"
PetscErrorCode BCStretchGrid(BCCtx *bc)
{
	// apply background strain-rate "DWINDLAR" BC (Bob Shaw "Ship of Strangers")

	// Stretch grid with constant stretch factor about reference point.
	// The reference point remains fixed, and the displacements of all points are
	// proportional to the distance from the reference point.
	// Stretch factor is positive at extension, i.e.:
	// eps   = (L_new - L_old)/L_old
	// L_new = L_old + eps*L_old
	// x_new = x_old + eps*(x_old - x_ref)

	TSSol       *ts;
	FDSTAG      *fs;
	PetscScalar Exx, Eyy, Ezz;
	PetscScalar Exy, Eyz, Exz;
	
	PetscScalar Rxx, Ryy, Rzz;

	PetscErrorCode ierr;
	PetscFunctionBegin;

	// access context
	fs = bc->fs;
	ts = bc->ts;

	// get background strain rates
	ierr = BCGetBGStrainRates(bc, &Exx, &Eyy, &Ezz, &Exy, &Eyz, &Exz, &Rxx, &Ryy, &Rzz); CHKERRQ(ierr);

	// stretch grid
	if(Exx) { ierr = Discret1DStretch(&fs->dsx, Exx*ts->dt, Rxx); CHKERRQ(ierr); }
	if(Eyy) { ierr = Discret1DStretch(&fs->dsy, Eyy*ts->dt, Ryy); CHKERRQ(ierr); }
	if(Ezz) { ierr = Discret1DStretch(&fs->dsz, Ezz*ts->dt, Rzz); CHKERRQ(ierr); }

	PetscFunctionReturn(0);
}
//---------------------------------------------------------------------------
#undef __FUNCT__
#define __FUNCT__ "BCOverridePhase"
PetscErrorCode BCOverridePhase(BCCtx *bc, PetscInt cellID, Marker *P)
{
	FDSTAG     *fs;
	PetscInt    i, j, k, M, N, mx, my, sx, sy,sz,ip;
	PetscScalar z,x, y, cmax,cmin,z_plate;
	PetscScalar Temp_age,k_thermal,dT_adiabatic,Z_Top,Tbot;
	PetscInt phase_inflow;
	PetscScalar T_inflow;
	PetscErrorCode ierr;
	PetscFunctionBegin;
	
	ierr = BCGetTempBound(bc, &Tbot);					CHKERRQ(ierr);		// get time-dependent Tbot

	if( (bc->face) || bc->Plume_Inflow || bc->bot_open)
	{
		fs = bc->fs;
		M  = fs->dsx.ncels;
		N  = fs->dsy.ncels;
		sx = fs->dsx.pstart;
		sy = fs->dsy.pstart;
		sz = fs->dsz.pstart;
		mx = fs->dsx.tcels-1;
		my = fs->dsy.tcels-1;
		z  = P->X[2];
		x = P->X[0];
		y = P->X[1];

		GET_CELL_IJK(cellID, i, j, k, M, N);


		if(((bc->face == 1 && i + sx == 0)
							||  (bc->face == 2 && i + sx == mx)
							||  (bc->face == 3 && j + sy == 0)
							||  (bc->face == 4 && j + sy == my))
							&&  (z >= bc->bot && z <= bc->top) && (bc->bvel_temperature_inflow>0))
		{

			if(bc->jr->ctrl.Adiabatic_gr > 0.0)
			{
				if(bc->jr->surf->UseFreeSurf)
				{
					Z_Top = bc->jr->surf->InitLevel;
				}
				else
				{
					Z_Top = bc->fs->dsz.gcrdend;
				}



				dT_adiabatic= bc->jr->ctrl.Adiabatic_gr*PetscAbs(z-Z_Top);
			}
			else
			{
				dT_adiabatic = 0.0;
			}

			if(bc->bvel_temperature_inflow==2)
			{
				k_thermal= 1e-6/( (bc->scal->length_si)*(bc->scal->length_si)/(bc->scal->time_si));
				z_plate = PetscAbs(z-bc->top);
				Temp_age = (bc->bvel_potential_temperature-bc->bvel_temperature_top)*erf(z_plate/2.0/sqrt(k_thermal*bc->bvel_thermal_age)) + bc->bvel_temperature_top;
				P->T = Temp_age+dT_adiabatic;
			}
			else if(bc->bvel_temperature_inflow == 1)
			{
				P->T=bc->bvel_constant_temperature;
			}

		}

		if(bc->num_phase_bc >= 0)
		{
		// expand i, j, k cell indices

			if(((bc->face == 1 && i + sx == 0)
					||  (bc->face == 2 && i + sx == mx)
					||  (bc->face == 3 && j + sy == 0)
					||  (bc->face == 4 && j + sy == my))
					&&  (z >= bc->bot-bc->relax_dist && z <= bc->top+bc->relax_dist))
			{



				for(ip=0;ip<bc->num_phase_bc;ip++)
					{
						if(z>=bc->phase_interval[ip] && z<bc->phase_interval[ip+1])
						{
							P->phase = bc->phase[ip];
						}

					}

			}

		}


			// if we have have a inflow condition @ the lower boundary, we change the phase of the particles within the zone
		if(k+sz == 0)
		{
			if (bc->Plume_Inflow == 1)
			{
				/*
				 * This routine handle the inflow and outflow. If the Plume boundary is "permeable" type, within the plume radius the phase that are
				 * injected is the one prescribed for the plume. The particle injected has the same temperature of the TBot (i.e. according to a gaussian thermal
				 * perturbation). Otherwise has the phase and temperature of the background mantle.
				 */

				phase_inflow = bc->phase_inflow_bot;

				if(bc->Plume_Dimension==1)
				{
					T_inflow     = Tbot + (bc->Plume_Temperature-Tbot)*PetscExpScalar( - PetscPowScalar(x-bc->Plume_Center[0],2.0 ) /(PetscPowScalar(bc->Plume_Radius,2.0))) ;


					cmin = bc->Plume_Center[0] - bc->Plume_Radius;
					cmax = bc->Plume_Center[0] + bc->Plume_Radius;

					if(x>=cmin && x<=cmax)
					{
						phase_inflow = bc->Plume_Phase;
					}
				}
				else
				{
					T_inflow     = Tbot + (bc->Plume_Temperature-Tbot)*PetscExpScalar( - ( PetscPowScalar(x-bc->Plume_Center[0],2.0 ) + PetscPowScalar(y-bc->Plume_Center[1],2.0 ) )/(PetscPowScalar(bc->Plume_Radius,2.0)));

					if (PetscPowScalar((x - bc->Plume_Center[0]),2.0) +
						PetscPowScalar((y - bc->Plume_Center[1]),2.0) <= PetscPowScalar( bc->Plume_Radius,2.0) )
					{
						phase_inflow = bc->Plume_Phase;
					}
				}

				P->phase  = phase_inflow;
				P->T      = T_inflow;
			//	PetscPrintf(PETSC_COMM_WORLD,"Plume Temperature P->T=%6f \n",P->T*bc->scal->temperature-bc->scal->Tshift);

			}
			else if(bc->bot_open)
			{
				P->phase = bc->phase_inflow_bot;
				P->T     = Tbot;
			}
		}

	}

	PetscFunctionReturn(0);
}

//---------------------------------------------------------------------------
#undef __FUNCT__
#define __FUNCT__ "BC_Plume_inflow"
PetscErrorCode BC_Plume_inflow(BCCtx *bc)
{
	FDSTAG          *fs;
	PetscInt        i, j, k, nx, ny, nz, sx, sy, sz, iter;
	PetscScalar     ***bcvz;
	PetscScalar     vel, x_min,x_max,y_min,y_max,x,y;
	PetscScalar     Area_Bottom, Area_Inflow, Area_Outflow, V_avg, V_in, V_out, Qin;
    PetscScalar     radius2, R;

	PetscErrorCode ierr;
	PetscFunctionBegin;

	
	if(!bc->Plume_Inflow) 	PetscFunctionReturn(0);


	fs              =   bc->fs;

	ierr 			= 	FDSTAGGetGlobalBox(bc->fs, &x_min, &y_min,NULL, &x_max, &y_max, NULL); CHKERRQ(ierr);
	
    V_in            = 	bc->Plume_Inflow_Velocity;                      // max. inflow velocity
    if(bc->Plume_Dimension == 1){   // 2D
        Area_Bottom 	=	(x_max-x_min);
        Area_Inflow 	= 	2.0*bc->Plume_Radius;		    // inflow length
        Area_Outflow 	=	Area_Bottom-Area_Inflow;	    // outflow length
    }
    else{
        Area_Bottom 	=	(x_max-x_min)*(y_max-y_min);
        Area_Inflow 	= 	PETSC_PI*bc->Plume_Radius*bc->Plume_Radius;		// inflow 
        Area_Outflow 	=	Area_Bottom-Area_Inflow;	
    }

    if ( bc->Plume_VelocityType==0 ){
        // Poiseuille-type inflow condition
        //  Note that this results in a velocity discontinuity at the border
       
        // We assume Poiseuille flow between plates (2D) or in a pipe (3D):
        if(bc->Plume_Dimension == 1)		{	V_avg = V_in*2.0/3.0;	}	// 2D
        else						{	V_avg = V_in*1.0/2.0; 	}	// 3D	

        // outflow velocity is based on mass conservation (i.e.: Qin+Qout=0)
        Qin 	=	V_avg*Area_Inflow; 
        V_out 	= 	-Qin/Area_Outflow;                              // outflow velocity 
    }
    else{
        
        // Gaussian-like inflow perturbation
        if(bc->Plume_Dimension == 1){   // 2D
            PetscScalar a,b,c, xc;
            /*  Gaussian perturbation velocity - anything that creates a rigid plug is a problem

                we integrate the velocity profile over the full domain as: 
                        V = V_out + (V_in-V_out)*exp(-((x-xc)^2)/c^2) from x=xmin..xmax 

                We can do this with sympy, which gives:
                        V_avg = V_out + (V_in-V_out)*(sqrt(pi)*c*erf((-xc + x_max)/c)/2 - sqrt(pi)*c*erf((-xc + x_min)/c)/2))/(x_max-x_min)
                        V_avg = V_out + (V_in-V_out)*(a-b)  ->  V_out*(1-(a-b)) = -V_in*(a-b), so V_out =  -V_in*(a-b)/(1-(a-b))
            */

            xc      =   bc->Plume_Center[0];
            c 		=   bc->Plume_Radius;
            a       =   PetscSqrtScalar(PETSC_PI)*c*erf((-xc + x_max)/c)/2.0/(x_max-x_min);     //dV
            b       =   PetscSqrtScalar(PETSC_PI)*c*erf((-xc + x_min)/c)/2.0/(x_max-x_min);     //dV
            
            V_out   =   -V_in*(a-b)/(1-(a-b));                     // average velocity should be zero
            

        }
        else{  // 3D
            /*  In 3D, the expression for the velocity is:

                     V = V_out + (V_in-V_out)*exp(-((x-xc)^2 + (y-yc)^2)/c^2) from  x = xmin..xmax and y=y_min .. y_max
            
            */


            PetscScalar a,b,d,e,c, xc, yc;

            xc      =   bc->Plume_Center[0];
            yc      =   bc->Plume_Center[1];
            c 		=   bc->Plume_Radius;

            a       =   1.0/4.0 * PETSC_PI*erf((-xc + x_max)/c)*erf((-yc + y_max)/c)/Area_Bottom; 
            b       =   1.0/4.0 * PETSC_PI*erf((-xc + x_min)/c)*erf((-yc + y_max)/c)/Area_Bottom;
       
            d       =   1.0/4.0 * PETSC_PI*erf((-xc + x_min)/c)*erf((-yc + y_min)/c)/Area_Bottom;
            e       =   1.0/4.0 * PETSC_PI*erf((-xc + x_max)/c)*erf((-yc + y_min)/c)/Area_Bottom;
       
            //      so V_avg = V_out + (V_in-V_out)*((a-b)/Area + (d-e)/Area)    
            // since we want V_avg = 0, we can compute V_out as:

            V_out   =   -V_in*(a-b + d-e)/(1-(a-b + d-e));                     // average velocity should be zero    

            
           

        }


    }


	// access constraint vectors
	ierr = DMDAVecGetArray(fs->DA_Z,   bc->bcvz, &bcvz); CHKERRQ(ierr);
	
    //PetscPrintf(PETSC_COMM_WORLD,"Plume velocity BC: V_in=%e, V_out=%e \n",V_in, V_out);

	//=========================================================================
	// SPC (normal velocities)
	//=========================================================================

	iter = 0;
	GET_CELL_RANGE(nx, sx, fs->dsx)
	GET_CELL_RANGE(ny, sy, fs->dsy)
	GET_NODE_RANGE(nz, sz, fs->dsz)

	START_STD_LOOP
	{

		x       = COORD_CELL(i, sx, fs->dsx);
		radius2 = PetscPowScalar(bc->Plume_Radius,2.0);

        if ( bc->Plume_VelocityType==0 ){   
            // Poiseuille type inflow 
            if(bc->Plume_Dimension == 1)   // 2D
            {
                R       =   PetscPowScalar((x-bc->Plume_Center[0]),2.0);
            }
            else                        // 3D
            {
                y       =   COORD_CELL(j, sy, fs->dsy);
                R       =   PetscPowScalar((x-bc->Plume_Center[0]),2.0) + PetscPowScalar((y-bc->Plume_Center[1]),2.0);
            }
            if  ( R <=  radius2 ) {  vel = V_in*(1.0 - R/radius2);   }
            else                 {   vel = V_out;                    }
        
        }
        
        else {
            // Gaussian plume inflow condition

            PetscScalar xc;

            xc              =   bc->Plume_Center[0];

            // gaussian type perturbation
            if(bc->Plume_Dimension == 1){   // 2D
               
             
                // Gaussian velocity perturbation
                vel = V_out + (V_in-V_out)*PetscExpScalar( - PetscPowScalar(x-xc,2.0 ) /radius2 ) ;

            }
            else{

                PetscScalar yc;
                yc  =   bc->Plume_Center[1];
                y   =   COORD_CELL(j, sy, fs->dsy);

                // Gaussian velocity perturbation
                vel = V_out+(V_in-V_out)*PetscExpScalar( - ( PetscPowScalar(x-xc,2.0 ) + PetscPowScalar(y-yc,2.0 ) )/radius2 );

            }
        }

		if	(k == 0) { 
			bcvz[k][j][i] = vel; 
		}


		iter++;
	}
	END_STD_LOOP

	// restore access
	ierr = DMDAVecRestoreArray(fs->DA_Z,   bc->bcvz, &bcvz); CHKERRQ(ierr);

	PetscFunctionReturn(0);
}
/*
//---------------------------------------------------------------------------
#undef __FUNCT__
#define __FUNCT__ "BCApply_Permeable_Pressure"
PetscErrorCode BCApply_Permeable_Pressure(BCCtx *bc)
{
	// apply pressure constraints

	FDSTAG      *fs;
<<<<<<< HEAD
	SolVarBulk  *svBulk;
	PetscScalar g,H,dP,rho_plume,rho_mantle,dz,x,y,xmin,xmax,p,p_bot,radius2, rhog;
	PetscInt    phase_mantle,phase_plume;
	PetscInt    i, j, k, nx, ny, nz, sx, sy, sz,iter;
	PetscScalar ***bcp,***lp;
=======
	PetscScalar ***litho_p,alpha_plume,alpha_mantle,g,H,dP,rho_plume,rho_mantle,dz,x,y,xmin,xmax,Tbot;
	PetscInt    mcx,mcz;
	PetscInt    i, j, k, nx, ny, nz, sx, sy, sz;
	PetscScalar ***bcp;
>>>>>>> master

	PetscErrorCode ierr;
	PetscFunctionBegin;

	// access context
	fs = bc->fs;

<<<<<<< HEAD

	if(bc->Plume_Type == 2)
	{
		phase_mantle = bc->Plume_Phase_Mantle;
	}
	else
	{
		phase_mantle = bc->phase_inflow_bot;
	}
	if(bc->Plume_Type==2)
	{
		phase_plume  = bc->Plume_Phase;

		g     =  PetscAbsScalar(bc->jr->ctrl.grav[2]);
		H     = bc->Plume_Depth;

		// compute the average lithostatic pressure at the bototm
=======
	ierr 			= 	BCGetTempBound(bc, &Tbot);					CHKERRQ(ierr);		// get time-dependent Tbot
	
	// get boundary pressure
	alpha_plume = bc->dbm->phases[bc->Plume_Phase].alpha;
	alpha_mantle = bc->dbm->phases[bc->Plume_Phase].alpha;

	rho_plume = bc->dbm->phases[bc->Plume_Phase].rho*(1-alpha_plume*(bc->Plume_Temperature-bc->jr->ctrl.TRef));
	rho_mantle = bc->dbm->phases[bc->Plume_Phase_Mantle].rho*(1-alpha_mantle*(Tbot-bc->jr->ctrl.TRef));
	g     =  PetscAbsScalar(bc->jr->ctrl.grav[2]);
	H     = bc->Plume_Depth;
	dP    =(rho_mantle-rho_plume)*H*g;
    PetscPrintf(PETSC_COMM_WORLD, "      dP is     : %6f MPa, rho_plume %6f and rho_mantle %6f H = %6f alpha Plume = %6f alpha_mantle =%6f g= %6f \n", dP*bc->jr->scal->stress, rho_plume*bc->scal->density,rho_mantle*bc->scal->density, H*bc->scal->length, alpha_plume*bc->scal->expansivity,alpha_mantle*bc->scal->expansivity,g);
>>>>>>> master

		if(bc->Plume_Pressure>0.0)
		{
			p = bc->Plume_Pressure;
		}
		else if (bc->Plume_Pressure <0.0)
		{
			ierr = GetAverageLithostatic(bc); CHKERRQ(ierr);
			p = bc->jr->mean_p;
		}
	}
	else
	{
		ierr = GetAverageLithostatic(bc); CHKERRQ(ierr);
		p = bc->jr->mean_p;
	}

	// initialize index bounds

<<<<<<< HEAD
=======
	mcx = fs->dsx.tcels - 1;
	mcz = fs->dsz.tcels - 1;

>>>>>>> f2640cb7
	ierr = DMDAVecGetArray(fs->DA_CEN, bc->bcp, &bcp);  CHKERRQ(ierr);
	ierr = DMDAVecGetArray(fs->DA_CEN, bc->jr->lp_lith, &lp);  CHKERRQ(ierr);


	//-----------------------------------------------------
	// P points (TPC only, hence looping over ghost points)
	//-----------------------------------------------------

		GET_CELL_RANGE_GHOST_INT(nx, sx, fs->dsx)
		GET_CELL_RANGE_GHOST_INT(ny, sy, fs->dsy)
		GET_CELL_RANGE_GHOST_INT(nz, sz, fs->dsz)

		iter = 0;
		radius2 = PetscPowScalar(bc->Plume_Radius,2.0 );
		START_STD_LOOP
		{
			dz      = SIZE_CELL(k,sz,fs->dsz);
			x       = COORD_CELL(i, sx, fs->dsx);
			y       = COORD_CELL(j, sy, fs->dsy);
			p_bot   = 0.0;

			if( k==0)
			{
				// compute the pressure at the bottom of the numerical box.
				// Lithostatic pressure is stored in the central node, to obtain the pressure at the bottom a factor rho*g*dz/2 must be applied
				svBulk = &bc->jr->svCell[iter++].svBulk;

				if(bc->Plume_Pressure==0.0)
				{
					p_bot = lp[k][j][i] + (dz/2)*g*svBulk->rho;

				}
				else
				{
					p_bot = p + (dz/2)*g*svBulk->rho;
				}
				rho_mantle =  GetDensity(bc,phase_mantle,bc->Tbot, p_bot);
				// To compute the pressure outside the domain, a factor of dz/2*rho_ext*g must applied. It is assumed that the density is constant outside
				// the domain and equal to the density of the bottom of the numerical box
				rhog = (dz/2)*g*rho_mantle;
				// If the plume pressure boundary condition is applied, it is necessary to compute the density of the plume outside the domain
				if(bc->Plume_Type == 2)
				{
					rho_plume  =  GetDensity(bc,phase_plume,bc->Plume_Temperature, p_bot);
					dP         =  (rho_mantle-rho_plume)*g*H;
					if(bc->Plume_Dimension ==1)
					{
						xmin =  bc->Plume_Center[0] - bc->Plume_Radius;
						xmax =  bc->Plume_Center[0] + bc->Plume_Radius;
						if(x>=xmin && x<=xmax)rhog = (dz/2)*g*rho_plume;
						// Gaussian perturbation of dP

						bcp[k-1][j][i] = p_bot+rhog+dP*PetscExpScalar( - PetscPowScalar(x-bc->Plume_Center[0],2.0 ) /radius2 );
					}
					else
					{
						if(PetscPowScalar((x - bc->Plume_Center[0]),2.0) + PetscPowScalar((y - bc->Plume_Center[1]),2.0) <= PetscPowScalar( bc->Plume_Radius,2.0))
						{
							rhog = (dz/2)*g*rho_plume+dP*PetscExpScalar( - ( PetscPowScalar(x-bc->Plume_Center[0],2.0 ) + PetscPowScalar(y-bc->Plume_Center[1],2.0 ) )/radius2);
						}
						// Gaussian perturbation of dP
						bcp[k-1][j][i] = p_bot+rhog;
					}
				}
				else
				{
					bcp[k-1][j][i] = p_bot + rhog;

				}
			}
		}
		END_STD_LOOP

	// restore access
	ierr = DMDAVecRestoreArray(fs->DA_CEN, bc->bcp, &bcp);  CHKERRQ(ierr);
	ierr = DMDAVecRestoreArray(fs->DA_CEN, bc->jr->lp_lith, &lp);  CHKERRQ(ierr);


	PetscFunctionReturn(0);
}
//---------------------------------------------------------------------------------------------
// Compute the average lithostatic pressure at the bottom of the numerical simulation
#undef __FUNCT__
#define __FUNCT__ "GetAverageLithostatic"
PetscErrorCode GetAverageLithostatic(BCCtx *bc)
{
		Vec         send,recv;
		JacRes      *jr;
		FDSTAG      *fs;
		Discret1D   *dsz;
		PetscScalar ***lp, ***ibuff, *lbuff,*lbuff2 ,mean_p;
		PetscInt    i, j, k, sx, sy, sz, nx, ny, nz, L;
		PetscErrorCode ierr;
		PetscFunctionBegin;



		jr  = bc->jr;
		fs  =  jr->fs;
		dsz = &fs->dsz;
		L   =  (PetscInt)dsz->rank;


	    GET_CELL_RANGE(nx, sx, fs->dsx)
	    GET_CELL_RANGE(ny, sy, fs->dsy)
	    GET_CELL_RANGE(nz, sz, fs->dsz)

		// Create the vector to save the lithostatic pressure
		ierr = DMGetGlobalVector(jr->DA_CELL_2D, &send); CHKERRQ(ierr);

		ierr = VecZeroEntries(send); CHKERRQ(ierr);

		ierr = DMGetGlobalVector(jr->DA_CELL_2D, &recv); CHKERRQ(ierr);

		ierr = VecZeroEntries(recv); CHKERRQ(ierr);

		// retrieve the lithostatic pressure at the bottom of the domain (i.e. the largest value of the array along z direction)

		ierr = DMDAVecGetArray(fs->DA_CEN, jr->lp_lith, &lp); CHKERRQ(ierr);

		ierr = DMDAVecGetArray(jr->DA_CELL_2D, send, &ibuff); CHKERRQ(ierr);


		ierr = Discret1DGetColumnComm(dsz); CHKERRQ(ierr);


		START_STD_LOOP
		{
			if(ibuff[L][j][i]< lp[k][j][i])
			{
				ibuff[L][j][i]= lp[k][j][i];

			}


		}
		END_STD_LOOP

		ierr = DMDAVecRestoreArray(fs->DA_CEN, jr->lp_lith, &lp); CHKERRQ(ierr);

		ierr = DMDAVecRestoreArray(jr->DA_CELL_2D, send, &ibuff); CHKERRQ(ierr);


		if(dsz->nproc != 1 )
		{
			ierr = VecGetArray(send, &lbuff); CHKERRQ(ierr);
			ierr = VecGetArray(recv, &lbuff2); CHKERRQ(ierr);
			ierr = MPI_Allreduce(lbuff, lbuff2, (PetscMPIInt)(nx*ny), MPIU_SCALAR, MPI_MAX, dsz->comm); CHKERRQ(ierr);

			ierr = VecRestoreArray(send, &lbuff); CHKERRQ(ierr);
			ierr = VecRestoreArray(recv, &lbuff2); CHKERRQ(ierr);


		}
		else
		{
			ierr = VecCopy(send,recv);  CHKERRQ(ierr);
		}

		ierr = DMRestoreGlobalVector(jr->DA_CELL_2D, &send); CHKERRQ(ierr);

		// Compute the average lithostatic pressure

		ierr = VecSum(recv, &mean_p); CHKERRQ(ierr);



		bc->jr->mean_p =mean_p/(PetscScalar)(fs->dsx.tcels*fs->dsy.tcels*fs->dsz.nproc);

		ierr = DMRestoreGlobalVector(jr->DA_CELL_2D, &recv); CHKERRQ(ierr);

		PetscFunctionReturn(0);



}
// Get the density of the material below the numerical mode
//---------------------------------------------------------------------------------------------
// Compute the average lithostatic pressure at the bottom of the numerical simulation
PetscScalar GetDensity(BCCtx *bc,PetscInt Phase, PetscScalar T, PetscScalar p )
{
	Material_t *mat;
	PData      *Pd;
	PetscScalar cf_therm,cf_comp;
	PetscScalar rho;
	PetscErrorCode ierr;

	mat = bc->dbm->phases;
	rho = mat[Phase].rho;
	Pd  = bc->jr->Pd;


	cf_comp  = 1.0;
	cf_therm = 1.0;

	if(mat[Phase].beta)
	{
		// negative sign as compressive pressures (increasing depth) is negative in LaMEM
		cf_comp = 1.0 + p*mat->beta;
	}

	if(mat[Phase].alpha)
	{
		cf_therm  = 1.0 - mat->alpha*(T - bc->jr->ctrl.TRef);
	}

	if(mat[Phase].pdAct == 1)
	{
		ierr = setDataPhaseDiagram(Pd, p, T, mat[Phase].pdn); CHKERRQ(ierr);

		rho = Pd->rho;
	}
	else
	{
		rho = rho*cf_comp*cf_therm;
	}



	return rho;
}
*/

<|MERGE_RESOLUTION|>--- conflicted
+++ resolved
@@ -1104,11 +1104,7 @@
 	PetscScalar vex, vey, 	vez;
 	PetscScalar z,   z_bot, z_top;
 	PetscScalar y,   y_frt, y_bck;
-<<<<<<< HEAD
 	PetscInt    mnx, mny, mnz;
-=======
-	PetscInt    mnx, mny, mnz,inflow_window;
->>>>>>> f2640cb7
 	PetscInt    i, j, k, nx, ny, nz, sx, sy, sz, iter, top_open, bot_open;
 	PetscScalar ***bcvx,  ***bcvy,  ***bcvz, ***bcp;
 
@@ -1233,18 +1229,6 @@
 
 	START_STD_LOOP
 	{
-
-<<<<<<< HEAD
-=======
-		if(bc->Plume_Type ==2 && !bc->jr->ctrl.initGuess)
-		{
-			inflow_window = 1;
-
-			if(i == 0     ) { inflow_window = 0; }
-			if(i == mnx-1 ) { inflow_window = 0; }
-		}
-
->>>>>>> f2640cb7
 
 		// simple shear, side boundaries
 		if(i == 0     && Exz != 0.0) { bcvz[k][j][i] = 0.0; }
@@ -2486,18 +2470,12 @@
 	// apply pressure constraints
 
 	FDSTAG      *fs;
-<<<<<<< HEAD
 	SolVarBulk  *svBulk;
-	PetscScalar g,H,dP,rho_plume,rho_mantle,dz,x,y,xmin,xmax,p,p_bot,radius2, rhog;
+	PetscScalar g,H,dP,rho_plume,rho_mantle,dz,x,y,xmin,xmax,p,p_bot,radius2, rhog,Tbot;
 	PetscInt    phase_mantle,phase_plume;
 	PetscInt    i, j, k, nx, ny, nz, sx, sy, sz,iter;
 	PetscScalar ***bcp,***lp;
-=======
-	PetscScalar ***litho_p,alpha_plume,alpha_mantle,g,H,dP,rho_plume,rho_mantle,dz,x,y,xmin,xmax,Tbot;
-	PetscInt    mcx,mcz;
-	PetscInt    i, j, k, nx, ny, nz, sx, sy, sz;
-	PetscScalar ***bcp;
->>>>>>> master
+
 
 	PetscErrorCode ierr;
 	PetscFunctionBegin;
@@ -2505,7 +2483,7 @@
 	// access context
 	fs = bc->fs;
 
-<<<<<<< HEAD
+	ierr 			= 	BCGetTempBound(bc, &Tbot);					CHKERRQ(ierr);		// get time-dependent Tbot
 
 	if(bc->Plume_Type == 2)
 	{
@@ -2523,20 +2501,7 @@
 		H     = bc->Plume_Depth;
 
 		// compute the average lithostatic pressure at the bototm
-=======
-	ierr 			= 	BCGetTempBound(bc, &Tbot);					CHKERRQ(ierr);		// get time-dependent Tbot
 	
-	// get boundary pressure
-	alpha_plume = bc->dbm->phases[bc->Plume_Phase].alpha;
-	alpha_mantle = bc->dbm->phases[bc->Plume_Phase].alpha;
-
-	rho_plume = bc->dbm->phases[bc->Plume_Phase].rho*(1-alpha_plume*(bc->Plume_Temperature-bc->jr->ctrl.TRef));
-	rho_mantle = bc->dbm->phases[bc->Plume_Phase_Mantle].rho*(1-alpha_mantle*(Tbot-bc->jr->ctrl.TRef));
-	g     =  PetscAbsScalar(bc->jr->ctrl.grav[2]);
-	H     = bc->Plume_Depth;
-	dP    =(rho_mantle-rho_plume)*H*g;
-    PetscPrintf(PETSC_COMM_WORLD, "      dP is     : %6f MPa, rho_plume %6f and rho_mantle %6f H = %6f alpha Plume = %6f alpha_mantle =%6f g= %6f \n", dP*bc->jr->scal->stress, rho_plume*bc->scal->density,rho_mantle*bc->scal->density, H*bc->scal->length, alpha_plume*bc->scal->expansivity,alpha_mantle*bc->scal->expansivity,g);
->>>>>>> master
 
 		if(bc->Plume_Pressure>0.0)
 		{
@@ -2556,12 +2521,6 @@
 
 	// initialize index bounds
 
-<<<<<<< HEAD
-=======
-	mcx = fs->dsx.tcels - 1;
-	mcz = fs->dsz.tcels - 1;
-
->>>>>>> f2640cb7
 	ierr = DMDAVecGetArray(fs->DA_CEN, bc->bcp, &bcp);  CHKERRQ(ierr);
 	ierr = DMDAVecGetArray(fs->DA_CEN, bc->jr->lp_lith, &lp);  CHKERRQ(ierr);
 
@@ -2598,7 +2557,7 @@
 				{
 					p_bot = p + (dz/2)*g*svBulk->rho;
 				}
-				rho_mantle =  GetDensity(bc,phase_mantle,bc->Tbot, p_bot);
+				rho_mantle =  GetDensity(bc,phase_mantle,Tbot, p_bot);
 				// To compute the pressure outside the domain, a factor of dz/2*rho_ext*g must applied. It is assumed that the density is constant outside
 				// the domain and equal to the density of the bottom of the numerical box
 				rhog = (dz/2)*g*rho_mantle;
