--- conflicted
+++ resolved
@@ -1236,87 +1236,5 @@
 	PetscFunctionReturn(0);
 
 }
-<<<<<<< HEAD
-//-------------------------------------------------------------------------//
-#undef __FUNCT__
-#define __FUNCT__ "Passive_Tracer_WriteRestart"
-PetscErrorCode Passive_Tracer_WriteRestart(AdvCtx *actx, FILE *fp)
-{
-	PetscErrorCode ierr;
-	PetscFunctionBegin;
-
-	if(actx->jr->ctrl.Passive_Tracer)
-	{
-
-	// write solution vectors
-	ierr = VecWriteRestart(actx->Ptr->x, fp); CHKERRQ(ierr);
-	ierr = VecWriteRestart(actx->Ptr->y, fp); CHKERRQ(ierr);
-	ierr = VecWriteRestart(actx->Ptr->z, fp); CHKERRQ(ierr);
-	ierr = VecWriteRestart(actx->Ptr->p, fp); CHKERRQ(ierr);
-	ierr = VecWriteRestart(actx->Ptr->T, fp); CHKERRQ(ierr);
-	ierr = VecWriteRestart(actx->Ptr->phase, fp); CHKERRQ(ierr);
-	ierr = VecWriteRestart(actx->Ptr->Melt_fr, fp); CHKERRQ(ierr);
-	ierr = VecWriteRestart(actx->Ptr->C_advection, fp); CHKERRQ(ierr);
-	ierr = VecWriteRestart(actx->Ptr->ID, fp); CHKERRQ(ierr);
-	}
-
-	PetscFunctionReturn(0);
-}
-
-// --------------------------------------------------------------------------------------- //
-
-#undef __FUNCT__
-#define __FUNCT__ "ReadPassive_Tracers"
-PetscErrorCode ReadPassive_Tracers(AdvCtx *actx, FILE *fp)
-{
-	PetscErrorCode ierr;
-	PetscFunctionBegin;
-
-	// read solution vectors
-	if(actx->jr->ctrl.Passive_Tracer)
-	{
-		ierr = ADVPtrReCreateStorage(actx); CHKERRQ(ierr);
-
-		ierr = VecReadRestart(actx->Ptr->x, fp); CHKERRQ(ierr);
-		ierr = VecReadRestart(actx->Ptr->y, fp); CHKERRQ(ierr);
-		ierr = VecReadRestart(actx->Ptr->z, fp); CHKERRQ(ierr);
-		ierr = VecReadRestart(actx->Ptr->p, fp); CHKERRQ(ierr);
-		ierr = VecReadRestart(actx->Ptr->T, fp); CHKERRQ(ierr);
-		ierr = VecReadRestart(actx->Ptr->phase, fp); CHKERRQ(ierr);
-		ierr = VecReadRestart(actx->Ptr->Melt_fr, fp); CHKERRQ(ierr);
-		ierr = VecReadRestart(actx->Ptr->C_advection, fp); CHKERRQ(ierr);
-		ierr = VecReadRestart(actx->Ptr->ID, fp); CHKERRQ(ierr);
-	}
-
-
-
-	PetscFunctionReturn(0);
-}
-//---------------------------------------------------------
-#undef __FUNCT__
-#define __FUNCT__ "Sync_Vector"
-PetscErrorCode Sync_Vector(Vec x,AdvCtx *actx ,PetscInt nummark)
-{
-	PetscScalar *recv,*send;
-
-	PetscErrorCode ierr;
-	PetscFunctionBegin;
-
-	ierr = VecZeroEntries(actx->Ptr->Recv); CHKERRQ(ierr);
-
-	ierr = VecGetArray(x, &send)           ; CHKERRQ(ierr);
-	ierr = VecGetArray(actx->Ptr->Recv, &recv)           ; CHKERRQ(ierr);
-
-	ierr = MPI_Allreduce(send, recv, (PetscMPIInt)nummark, MPIU_SCALAR, MPI_MAX,PETSC_COMM_WORLD); CHKERRQ(ierr);
-
-	ierr = VecRestoreArray(x, &send)           ; CHKERRQ(ierr);
-	ierr = VecRestoreArray(actx->Ptr->Recv, &recv)           ; CHKERRQ(ierr);
-
-	PetscFunctionReturn(0);
-}
-
-
-//=========================================================
-=======
+
 */
->>>>>>> 6e2a77a4
