--- conflicted
+++ resolved
@@ -85,7 +85,6 @@
 	ctrl->shearHeatEff =  1.0;
 	ctrl->biot         =  1.0;
 	ctrl->pLithoVisc   =  1;
-    ctrl->pShift       =  0.0;
 	ctrl->initGuess    =  1;
 	ctrl->mfmax        =  0.15;
 	ctrl->lmaxit       =  25;
@@ -98,41 +97,6 @@
 	}
 
 	// read from options
-<<<<<<< HEAD
-	ierr = getScalarParam(fb, _OPTIONAL_, "gravity",          ctrl->grav,           3, 1.0); CHKERRQ(ierr);
-	ierr = getScalarParam(fb, _OPTIONAL_, "FSSA",            &ctrl->FSSA,           1, 1.0); CHKERRQ(ierr);
-	ierr = getScalarParam(fb, _OPTIONAL_, "shear_heat_eff",  &ctrl->shearHeatEff,   1, 1.0); CHKERRQ(ierr);
-	ierr = getScalarParam(fb, _OPTIONAL_, "biot",            &ctrl->biot,           1, 1.0); CHKERRQ(ierr);
-	ierr = getIntParam   (fb, _OPTIONAL_, "Adiabatic_Heat",  &ctrl->AdiabHeat,     	1, 1.0  ); CHKERRQ(ierr);
-	ierr = getIntParam   (fb, _OPTIONAL_, "act_temp_diff",   &ctrl->actTemp,        1, 1);   CHKERRQ(ierr);
-	ierr = getIntParam   (fb, _OPTIONAL_, "act_therm_exp",   &ctrl->actExp,         1, 1);   CHKERRQ(ierr);
-	ierr = getIntParam   (fb, _OPTIONAL_, "act_steady_temp", &ctrl->actSteadyTemp,  1, 1);   CHKERRQ(ierr);
-	ierr = getScalarParam(fb, _OPTIONAL_, "steady_temp_t",   &ctrl->steadyTempStep, 1, 1.0); CHKERRQ(ierr);
-	ierr = getIntParam   (fb, _OPTIONAL_, "nstep_steady",    &ctrl->steadyNumStep,  1, 0);   CHKERRQ(ierr);
-	ierr = getIntParam   (fb, _OPTIONAL_, "init_lith_pres",  &ctrl->initLithPres,   1, 1);   CHKERRQ(ierr);
-	ierr = getIntParam   (fb, _OPTIONAL_, "init_guess",      &ctrl->initGuess,      1, 1);   CHKERRQ(ierr);
-	ierr = getIntParam   (fb, _OPTIONAL_, "p_litho_visc",    &ctrl->pLithoVisc,     1, 1);   CHKERRQ(ierr);
-	ierr = getIntParam   (fb, _OPTIONAL_, "p_litho_plast",   &ctrl->pLithoPlast,    1, 1);   CHKERRQ(ierr);
-	ierr = getIntParam   (fb, _OPTIONAL_, "p_lim_plast",     &ctrl->pLimPlast,      1, 1);   CHKERRQ(ierr);
-	ierr = getScalarParam(fb, _OPTIONAL_, "eta_min",         &ctrl->eta_min,        1, 1.0); CHKERRQ(ierr);
-	ierr = getScalarParam(fb, _OPTIONAL_, "eta_max",         &ctrl->eta_max,        1, 1.0); CHKERRQ(ierr);
-	ierr = getScalarParam(fb, _OPTIONAL_, "eta_ref",         &ctrl->eta_ref,        1, 1.0); CHKERRQ(ierr);
-	ierr = getScalarParam(fb, _OPTIONAL_, "T_ref",           &ctrl->TRef,           1, 1.0); CHKERRQ(ierr);
-	ierr = getScalarParam(fb, _OPTIONAL_, "RUGC",            &ctrl->Rugc,           1, 1.0); CHKERRQ(ierr);
-	ierr = getScalarParam(fb, _OPTIONAL_, "min_cohes",       &ctrl->minCh,          1, 1.0); CHKERRQ(ierr);
-	ierr = getScalarParam(fb, _OPTIONAL_, "min_fric",        &ctrl->minFr,          1, 1.0); CHKERRQ(ierr);
-	ierr = getScalarParam(fb, _OPTIONAL_, "tau_ult",         &ctrl->tauUlt,         1, 1.0); CHKERRQ(ierr);
-	ierr = getScalarParam(fb, _OPTIONAL_, "rho_fluid",       &ctrl->rho_fluid,      1, 1.0); CHKERRQ(ierr);
-	ierr = getStringParam(fb, _OPTIONAL_, "gw_level_type",   gwtype,                "none"); CHKERRQ(ierr);
-	ierr = getScalarParam(fb, _OPTIONAL_, "gw_level",        &ctrl->gwLevel,        1, 1.0); CHKERRQ(ierr);
-	ierr = getIntParam   (fb, _OPTIONAL_, "get_permea",      &ctrl->getPermea,      1, 1);   CHKERRQ(ierr);
-	ierr = getIntParam   (fb, _OPTIONAL_, "rescal",          &ctrl->rescal,         1, 1);   CHKERRQ(ierr);
-	ierr = getScalarParam(fb, _OPTIONAL_, "mfmax",           &ctrl->mfmax,          1, 1.0); CHKERRQ(ierr);
-	ierr = getIntParam   (fb, _OPTIONAL_, "lmaxit",          &ctrl->lmaxit,         1, 1000);   CHKERRQ(ierr);
-	ierr = getScalarParam(fb, _OPTIONAL_, "lrtol",           &ctrl->lrtol,          1, 1.0); CHKERRQ(ierr);
-	ierr = getIntParam   (fb, _OPTIONAL_, "Phasetrans",      &ctrl->Phasetrans,         1, 1);   CHKERRQ(ierr);
-	ierr = getIntParam   (fb, _OPTIONAL_, "Passive_Tracers", &ctrl->Passive_Tracer,         1, 1);   CHKERRQ(ierr);
-=======
 	ierr = getScalarParam(fb, _OPTIONAL_, "gravity",          ctrl->grav,           3, 1.0);            CHKERRQ(ierr);
 	ierr = getScalarParam(fb, _OPTIONAL_, "FSSA",            &ctrl->FSSA,           1, 1.0);            CHKERRQ(ierr);
 	ierr = getScalarParam(fb, _OPTIONAL_, "shear_heat_eff",  &ctrl->shearHeatEff,   1, 1.0);            CHKERRQ(ierr);
@@ -163,9 +127,10 @@
 	ierr = getIntParam   (fb, _OPTIONAL_, "get_permea",      &ctrl->getPermea,      1, 1);              CHKERRQ(ierr);
 	ierr = getIntParam   (fb, _OPTIONAL_, "rescal",          &ctrl->rescal,         1, 1);              CHKERRQ(ierr);
 	ierr = getScalarParam(fb, _OPTIONAL_, "mfmax",           &ctrl->mfmax,          1, 1.0);            CHKERRQ(ierr);
-	ierr = getIntParam   (fb, _OPTIONAL_, "lmaxit",          &ctrl->lmaxit,         1, 1000);           CHKERRQ(ierr);
-	ierr = getScalarParam(fb, _OPTIONAL_, "lrtol",           &ctrl->lrtol,          1, 1.0);            CHKERRQ(ierr);
->>>>>>> 9dfbd772
+	ierr = getIntParam   (fb, _OPTIONAL_, "lmaxit",          &ctrl->lmaxit,         1, 1000);       CHKERRQ(ierr);
+	ierr = getScalarParam(fb, _OPTIONAL_, "lrtol",           &ctrl->lrtol,          1, 1.0);        CHKERRQ(ierr);
+    ierr = getIntParam   (fb, _OPTIONAL_, "Phasetrans",      &ctrl->Phasetrans,     1, 1);          CHKERRQ(ierr);
+    ierr = getIntParam   (fb, _OPTIONAL_, "Passive_Tracers", &ctrl->Passive_Tracer, 1, 1);          CHKERRQ(ierr);
 
 	if     (!strcmp(gwtype, "none"))  ctrl->gwType = _GW_NONE_;
 	else if(!strcmp(gwtype, "top"))   ctrl->gwType = _GW_TOP_;
