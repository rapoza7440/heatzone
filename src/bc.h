/*@ ~~~~~~~~~~~~~~~~~~~~~~~~~~~~~~~~~~~~~~~~~~~~~~~~~~~~~~~~~~~~~~~~~~~~~~~~~~~
 **
 **    Copyright (c) 2011-2015, JGU Mainz, Anton Popov, Boris Kaus
 **    All rights reserved.
 **
 **    This software was developed at:
 **
 **         Institute of Geosciences
 **         Johannes-Gutenberg University, Mainz
 **         Johann-Joachim-Becherweg 21
 **         55128 Mainz, Germany
 **
 **    project:    LaMEM
 **    filename:   bc.h
 **
 **    LaMEM is free software: you can redistribute it and/or modify
 **    it under the terms of the GNU General Public License as published
 **    by the Free Software Foundation, version 3 of the License.
 **
 **    LaMEM is distributed in the hope that it will be useful,
 **    but WITHOUT ANY WARRANTY; without even the implied warranty of
 **    MERCHANTABILITY or FITNESS FOR A PARTICULAR PURPOSE.
 **    See the GNU General Public License for more details.
 **
 **    You should have received a copy of the GNU General Public License
 **    along with LaMEM. If not, see <http://www.gnu.org/licenses/>.
 **
 **
 **    Contact:
 **        Boris Kaus       [kaus@uni-mainz.de]
 **        Anton Popov      [popov@uni-mainz.de]
 **
 **
 **    Main development team:
 **         Anton Popov      [popov@uni-mainz.de]
 **         Boris Kaus       [kaus@uni-mainz.de]
 **         Tobias Baumann
 **         Adina Pusok
 **         Arthur Bauville
 **
 ** ~~~~~~~~~~~~~~~~~~~~~~~~~~~~~~~~~~~~~~~~~~~~~~~~~~~~~~~~~~~~~~~~~~~~~~~ @*/

//---------------------------------------------------------------------------
//........................... BOUNDARY CONDITIONS ...........................
//---------------------------------------------------------------------------
#ifndef __bc_h__
#define __bc_h__
//---------------------------------------------------------------------------

struct FB;
struct Scaling;
struct TSSol;
struct FDSTAG;
struct Marker;
struct DBMat;
struct JacRes;

//---------------------------------------------------------------------------
// index shift type
enum ShiftType
{
	_LOCAL_TO_GLOBAL_,
	_GLOBAL_TO_LOCAL_

};

//---------------------------------------------------------------------------
// Bezier block (rotating polygon moving along Bezier curve)
//---------------------------------------------------------------------------

struct BCBlock
{
	// path description
	PetscInt    npath;                        // number of path points of Bezier curve
	PetscScalar theta[  _max_path_points_  ]; // orientation angles at path points
	PetscScalar time [  _max_path_points_  ]; // times at path points
	PetscScalar path [6*_max_path_points_-4]; // Bezier curve path & control points (3*n-2)

	// block description
	PetscInt    npoly;                      // number of polygon vertices
	PetscScalar poly [2*_max_poly_points_]; // polygon coordinates
	PetscScalar bot, top;                   // bottom & top coordinates of the block

	// WARNING bottom coordinate should be advected (how? average?)
	// Top of the box can be assumed to be the free surface
	// sticky air nodes should never be constrained (this is easy to check)

};

//---------------------------------------------------------------------------

// setup data structures
PetscErrorCode BCBlockCreate(BCBlock *bcb, Scaling *scal, FB *fb);

// compute position along the path and rotation angle as a function of time
PetscErrorCode BCBlockGetPosition(BCBlock *bcb, PetscScalar t, PetscInt *f, PetscScalar x[]);

// compute current polygon coordinates
PetscErrorCode BCBlockGetPolygon(BCBlock *bcb, PetscScalar Xb[], PetscScalar *cpoly);

//---------------------------------------------------------------------------
// Dropping boxes (rectangular boxes moving with constant vertical velocity)
//---------------------------------------------------------------------------

struct DBox
{
	PetscInt    num;                   // number of boxes
	PetscInt 	advect_box;			   // advect box (=1) or not?
	PetscScalar bounds[6*_max_boxes_]; // box bounds
	PetscScalar zvel;                  // vertical velocity

} ;

//---------------------------------------------------------------------------

PetscErrorCode DBoxReadCreate(DBox *dbox, Scaling *scal, FB *fb);

//---------------------------------------------------------------------------

// boundary condition context
struct BCCtx
{
	//=====================================================================
	//
	// Boundary condition vectors contain prescribed DOF values:
	//
	//    *Internal points (marked with positive number in the index arrays)
	//        DBL_MAX   - active DOF flag
	//        otherwise - single-point constraint (SPC) value
	//
	//    *Boundary ghost point (marked with -1 in the index arrays)
	//        DBL_MAX   - free-slip (zero-flux) condition flag
	//        otherwise - two-point constraint (TPC) value
	//
	// Boundary ghost points require consistent setting of constraints
	// on the processor boundaries (since PETSc doesn't exchange boundary
	// ghost point values). Internal ghost points should be synchronized
	// after initializing the single-point constraints. Synchronization
	// can be skipped if all ghost points are initialized redundantly
	// on all the processes (DO THIS!).
	//
	// Single point constraints are additionally stored as lists
	// for constraining matrices and vectors. Matrices require global
	// index space, vectors require local index space.
	//
	// Global v-p index space can be either monolithic or block
	// Local v-p index space is ALWAYS coupled (since all solvers are coupled)
	//
	// NOTE! It may be worth storing TPC also as lists (for speedup).
	//=====================================================================


	FDSTAG   *fs;   // staggered grid
	TSSol    *ts;   // time stepping parameters
	Scaling  *scal; // scaling parameters
	DBMat    *dbm;  // material database
	JacRes   *jr;   // Jacobian-residual context (CROSS-REFERENCE!)

	// boundary conditions vectors (velocity, pressure, temperature)
	Vec bcvx, bcvy, bcvz, bcp, bcT; // local (ghosted)

	// single-point constraints
	ShiftType    stype;   // current index shift type
	PetscInt     numSPC;  // total number of constraints
	PetscInt    *SPCList; // local indices of SPC
	PetscScalar *SPCVals; // values of SPC

	// velocity
	PetscInt     vNumSPC;
	PetscInt    *vSPCList;
	PetscScalar *vSPCVals;

	// pressure
	PetscInt     pNumSPC;
	PetscInt    *pSPCList;
	PetscScalar *pSPCVals;

	// temperature
	PetscInt     tNumSPC;
	PetscInt    *tSPCList;
	PetscScalar *tSPCVals;

	// two-point constraints
//	PetscInt     numTPC;       // number of two-point constraints (TPC)
//	PetscInt    *TPCList;      // local indices of TPC (ghosted layout)
//	PetscInt    *TPCPrimeDOF;  // local indices of primary DOF (ghosted layout)
//	PetscScalar *TPCVals;      // values of TPC
//	PetscScalar *TPCLinComPar; // linear combination parameters

	//=====================
	// VELOCITY CONSTRAINTS
	//=====================

	// horizontal background strain-rate parameters
	PetscInt     ExxNumPeriods;
	PetscScalar  ExxTimeDelims [_max_periods_-1];
	PetscScalar  ExxStrainRates[_max_periods_  ];

	PetscInt     EyyNumPeriods;
	PetscScalar  EyyTimeDelims [_max_periods_-1];
	PetscScalar  EyyStrainRates[_max_periods_  ];

	// simple shear background strain-rate parameters
	PetscInt     ExyNumPeriods;
	PetscScalar  ExyTimeDelims [_max_periods_-1];
	PetscScalar  ExyStrainRates[_max_periods_  ];
	
	PetscInt     EyzNumPeriods;
	PetscScalar  EyzTimeDelims [_max_periods_-1];
	PetscScalar  EyzStrainRates[_max_periods_  ];

	PetscInt     ExzNumPeriods;
	PetscScalar  ExzTimeDelims [_max_periods_-1];
	PetscScalar  ExzStrainRates[_max_periods_  ];

	// background strain rate reference point
	PetscScalar  BGRefPoint[3];

	// Bezier block
	PetscInt 	 nblocks;             // number of Bezier blocks
	BCBlock      blocks[_max_boxes_]; // BC block

	// dropping boxes
	DBox         dbox;

	// velocity inflow & outflow boundary condition
<<<<<<< HEAD
	PetscInt     face, phase,face_out;   	// face (1-left 2-right 3-front 4-back) & phase identifiers | 5-balanced inflow - TMorrow May 06 2018
	PetscScalar  bot, top,relax_dist;     	// bottom & top coordinates of the plate
	PetscScalar  velin, velout; 		// inflow & outflow velocities
	PetscScalar  velbot, veltop; 		// bottom/top inflow velocities - TMorrow May 05 2018
=======
	PetscInt     face,face_out,num_phase_bc,phase[5];   	// face (1-left 2-right 3-front 4-back) & phase identifiers
	PetscScalar  bot, top,relax_dist,phase_interval[6];     	// bottom & top coordinates of the plate
	PetscScalar  velin, velout; 			// inflow & outflow velocities
	PetscInt     bvel_temperature_inflow;
	PetscScalar  bvel_thermal_age,bvel_potential_temperature, bvel_temperature_top;
	PetscScalar  bvel_constant_temperature;
>>>>>>> 3e9b64ce

	// Plume inflow bottom boundary condition
	PetscInt		Plume_Inflow;				// Do we have a plume-like inflow boundary?
	PetscInt 		Plume_Type;					// Type [2D=1, or 3D=2]
	PetscInt		Plume_Phase;				// Phase of plume
	PetscScalar		Plume_Temperature;			// Temperature
	PetscScalar		Plume_Center[2];			// center [x,y] coordinates (for 3D plume)		
	PetscScalar		Plume_Radius;				// radius of plume (for 3D plume)
	PetscScalar		Plume_Inflow_Velocity;		// inflow velocity
	PetscInt 		Plume_VelocityType;			// type of inflow [Gaussian=0=default or Poiseuille=1]
	
	// open boundary flag
	PetscInt     	top_open;

	// no-slip boundary condition mask
	PetscInt     noslip[6];

	// fixed phase (no-flow condition)
	PetscInt     fixPhase;

	// fixed cells (no-flow condition)
	PetscInt       fixCell;
	unsigned char *fixCellFlag;

	//========================
	// TEMPERATURE CONSTRAINTS
	//========================

	// temperature on top and bottom boundaries and initial guess activation flag
	PetscScalar  Tbot, Ttop;
	PetscInt     initTemp;

	//=====================
	// PRESSURE CONSTRAINTS
	//=====================

	// pressure on top and bottom boundaries and initial guess activation flag
	PetscScalar  pbot, ptop;
	PetscInt     initPres;

};
//---------------------------------------------------------------------------

// create boundary condition context
PetscErrorCode BCCreate(BCCtx *bc, FB *fb);

// read boundary condition context from restart database
PetscErrorCode BCReadRestart(BCCtx *bc, FILE *fp);

// write boundary condition context to restart database
PetscErrorCode BCWriteRestart(BCCtx *bc, FILE *fp);

// allocate internal vectors and arrays
PetscErrorCode BCCreateData(BCCtx *bc);

// destroy boundary condition context
PetscErrorCode BCDestroy(BCCtx *bc);

// read fixed cells from files in parallel
PetscErrorCode BCReadFixCell(BCCtx *bc, FB *fb);

// apply ALL boundary conditions
PetscErrorCode BCApply(BCCtx *bc);

// apply SPC to global solution vector
PetscErrorCode BCApplySPC(BCCtx *bc);

// shift indices of constrained nodes
PetscErrorCode BCShiftIndices(BCCtx *bc, ShiftType stype);

//---------------------------------------------------------------------------
// Specific constraints
//---------------------------------------------------------------------------

// apply pressure constraints
PetscErrorCode BCApplyPres(BCCtx *bc);

// apply temperature constraints
PetscErrorCode BCApplyTemp(BCCtx *bc);

// apply default velocity constraints on the boundaries
PetscErrorCode BCApplyVelDefault(BCCtx *bc);

// apply Bezier blocks
PetscErrorCode BCApplyBezier(BCCtx *bc);

// apply inflow/outflow boundary velocities
PetscErrorCode BCApplyBoundVel(BCCtx *bc);

// apply dropping boxes
PetscErrorCode BCApplyDBox(BCCtx *bc);

// constraint all cells containing phase
PetscErrorCode BCApplyPhase(BCCtx *bc);

// constrain cells marked in files in parallel
PetscErrorCode BCApplyCells(BCCtx *bc);

// create SPC constraint lists
PetscErrorCode BCListSPC(BCCtx *bc);

// apply two-point constraints on the boundaries
PetscErrorCode BCApplyVelTPC(BCCtx *bc);

// apply plume_open_boundary condition

PetscErrorCode BC_Plume_inflow(BCCtx *bc);

//---------------------------------------------------------------------------
// Service functions
//---------------------------------------------------------------------------

// get current background strain rates & reference point coordinates
PetscErrorCode BCGetBGStrainRates(
		BCCtx       *bc,
		PetscScalar *Exx_,
		PetscScalar *Eyy_,
		PetscScalar *Ezz_,
		PetscScalar *Exy_,
		PetscScalar *Eyz_,
		PetscScalar *Exz_,
		PetscScalar *Rxx_,
		PetscScalar *Ryy_,
		PetscScalar *Rzz_);

// stretch staggered grid if background strain rates are defined
PetscErrorCode BCStretchGrid(BCCtx *bc);

// change phase of inflow markers if velocity boundary condition is defined
PetscErrorCode BCOverridePhase(BCCtx *bc, PetscInt cellID, Marker *P);

//---------------------------------------------------------------------------
// MACROS
//---------------------------------------------------------------------------

#define LIST_SPC(bc, list, vals, cnt, iter)\
	if(bc[k][j][i] != DBL_MAX) { list[cnt] = iter; vals[cnt] = bc[k][j][i]; cnt++; }

//---------------------------------------------------------------------------
#endif<|MERGE_RESOLUTION|>--- conflicted
+++ resolved
@@ -224,19 +224,12 @@
 	DBox         dbox;
 
 	// velocity inflow & outflow boundary condition
-<<<<<<< HEAD
-	PetscInt     face, phase,face_out;   	// face (1-left 2-right 3-front 4-back) & phase identifiers | 5-balanced inflow - TMorrow May 06 2018
-	PetscScalar  bot, top,relax_dist;     	// bottom & top coordinates of the plate
-	PetscScalar  velin, velout; 		// inflow & outflow velocities
-	PetscScalar  velbot, veltop; 		// bottom/top inflow velocities - TMorrow May 05 2018
-=======
 	PetscInt     face,face_out,num_phase_bc,phase[5];   	// face (1-left 2-right 3-front 4-back) & phase identifiers
 	PetscScalar  bot, top,relax_dist,phase_interval[6];     	// bottom & top coordinates of the plate
 	PetscScalar  velin, velout; 			// inflow & outflow velocities
 	PetscInt     bvel_temperature_inflow;
 	PetscScalar  bvel_thermal_age,bvel_potential_temperature, bvel_temperature_top;
 	PetscScalar  bvel_constant_temperature;
->>>>>>> 3e9b64ce
 
 	// Plume inflow bottom boundary condition
 	PetscInt		Plume_Inflow;				// Do we have a plume-like inflow boundary?
