
/*@ ~~~~~~~~~~~~~~~~~~~~~~~~~~~~~~~~~~~~~~~~~~~~~~~~~~~~~~~~~~~~~~~~~~~~~~~~~
 **
 **    Copyright (c) 2011-2015, JGU Mainz, Anton Popov, Boris Kaus
 **    All rights reserved.
 **
 **    This software was developed at:
 **
 **         Institute of Geosciences
 **         Johannes-Gutenberg University, Mainz
 **         Johann-Joachim-Becherweg 21
 **         55128 Mainz, Germany
 **
 **    project:    LaMEM                                                                                                                                                
 **    filename:   dike.cpp
 **
 **    LaMEM is free software: you can redistribute it and/or modify
 **    it under the terms of the GNU General Public License as published
 **    by the Free Software Foundation, version 3 of the License.
 **
 **    LaMEM is distributed in the hope that it will be useful,
 **    but WITHOUT ANY WARRANTY; without even the implied warranty of
 **    MERCHANTABILITY or FITNESS FOR A PARTICULAR PURPOSE.
 **    See the GNU General Public License for more details.
 **
 **    You should have received a copy of the GNU General Public License
 **    along with LaMEM. If not, see <http://www.gnu.org/licenses/>.
 **
 **
 **    Contact:
 **        Boris Kaus       [kaus@uni-mainz.de]
 **        Anton Popov      [popov@uni-mainz.de]
 **
 **
 **    This routine:
 **         Anton Popov      [popov@uni-mainz.de]
 **         Boris Kaus       [kaus@uni-mainz.de]
 **         Jana Schierjott
 **         Garrett Ito
 **
 ** ~~~~~~~~~~~~~~~~~~~~~~~~~~~~~~~~~~~~~~~~~~~~~~~~~~~~~~~~~~~~~~~~~~~~~~~ @*/
/*

    This file defines properties for the dike which is defined as an additional 
    source term on the RHS of the continutiy equation

*/
//---------------------------------------------------------------------------
//.................. DIKE PARAMETERS READING ROUTINES....................
//---------------------------------------------------------------------------
#include "LaMEM.h"
#include "phase.h"
#include "parsing.h"
#include "JacRes.h"
#include "dike.h"
#include "constEq.h"
#include "bc.h"
#include "tssolve.h"
#include "scaling.h"
#include "fdstag.h"
#include "tools.h"
#include "surf.h"
#include "advect.h"

//---------------------------------------------------------------------------
PetscErrorCode DBDikeCreate(DBPropDike *dbdike, DBMat *dbm, FB *fb, JacRes *jr, PetscBool PrintOutput)   
{

        // read all dike parameter blocks from file

<<<<<<< HEAD
        PetscErrorCode ierr;
        PetscFunctionBeginUser;
=======
  Dike     *dike;
  FDSTAG   *fs;
  PetscScalar ***gsxx_eff_ave_hist;
  PetscInt jj, nD, numDike, numdyndike, istep_nave;
  PetscInt i, j, istep_count, sx, sy, sisc, nx, ny;
>>>>>>> 444d4feb

  PetscErrorCode ierr;
  PetscFunctionBeginUser;

  if (!jr->ctrl.actDike) PetscFunctionReturn(0);   // only execute this function if dikes are active
 
  fs = jr->fs;
  //===============                                                                                                                                               
  // DIKE PARAMETER                                                                                                               
  //===============                                                                                                                                               

  // setup block access mode                                                                                                                                      
  ierr = FBFindBlocks(fb, _OPTIONAL_, "<DikeStart>", "<DikeEnd>"); CHKERRQ(ierr);

  if(fb->nblocks)
  {
      // print overview of dike blocks from file                                                                                                           
      if (PrintOutput)
        PetscPrintf(PETSC_COMM_WORLD,"Dike blocks : \n");

<<<<<<< HEAD
		// error checking
                if(fb->nblocks > _max_num_dike_)
                {
                        SETERRQ(PETSC_COMM_WORLD, PETSC_ERR_USER, "Too many dikes specified! Max allowed: %lld", (LLD)_max_num_dike_);
                }
=======
      // initialize ID for consistency checks                                                                                                                 

      for(jj = 0; jj < _max_num_dike_ ; jj++) dbdike->matDike[jj].ID = -1;

      // error checking
      if(fb->nblocks >_max_num_dike_)
        SETERRQ1(PETSC_COMM_WORLD, PETSC_ERR_USER, "Too many dikes specified! Max allowed: %lld", (LLD)_max_num_dike_ );
>>>>>>> 444d4feb

      // store actual number of dike blocks 
      dbdike->numDike = fb->nblocks;

      if (PrintOutput)
        PetscPrintf(PETSC_COMM_WORLD,"--------------------------------------------------------------------------\n");
		
      // read each individual dike block                                                                                                                   
      for(jj = 0; jj < fb->nblocks; jj++)
      {
        ierr = DBReadDike(dbdike, dbm, fb, jr, PrintOutput); CHKERRQ(ierr);
        fb->blockID++;
      }
  }
 
	ierr = FBFreeBlocks(fb); CHKERRQ(ierr);

  numdyndike=0;

  numDike=dbdike->numDike;
  for(nD = 0; nD < numDike; nD++) // loop through all dike blocks
  {
      dike = dbdike->matDike+nD;
      if (dike->dyndike_start)
      {
        numdyndike++;
        if (numdyndike ==1) //(take this out of this loop because it will be repeated with >1 dynamic dike)
        {
            // DM for 1D cell center vector. vector is ny+1 long, but for whatever reason that must appear in the first,
            // not second entry on line 2 below 
            ierr = DMDACreate3dSetUp(PETSC_COMM_WORLD,DM_BOUNDARY_NONE,DM_BOUNDARY_NONE,DM_BOUNDARY_NONE,DMDA_STENCIL_BOX,
            fs->dsy.tnods, fs->dsy.nproc, fs->dsz.nproc, 
            fs->dsx.nproc, fs->dsy.nproc, fs->dsz.nproc, 1, 1,
            0, 0, 0, &jr->DA_CELL_1D); CHKERRQ(ierr);

        PetscPrintf(PETSC_COMM_WORLD,">>>>>>>! x.nproc=%i, y.nproc=%i, z.nproc=%i, y.tnodes=%i \n", 
        fs->dsx.nproc, fs->dsy.nproc, fs->dsz.nproc,fs->dsy.tnods); //debugging
            //DM for 2D cell center vector, with istep_nave planes for time averaging
            ierr = DMDACreate3dSetUp(PETSC_COMM_WORLD,DM_BOUNDARY_NONE,DM_BOUNDARY_NONE,DM_BOUNDARY_NONE,DMDA_STENCIL_BOX,
            fs->dsx.tcels, fs->dsy.tcels, fs->dsz.nproc*dike->istep_nave, 
            fs->dsx.nproc, fs->dsy.nproc, fs->dsz.nproc, 1, 1,
            0, 0, 0, &jr->DA_CELL_2D_tave); CHKERRQ(ierr);
        }

        //creating local vectors and inializing the history vector
        ierr = DMCreateLocalVector( jr->DA_CELL_2D, &dike->sxx_eff_ave);  CHKERRQ(ierr);
        ierr = DMCreateLocalVector( jr->DA_CELL_2D_tave, &dike->sxx_eff_ave_hist);  CHKERRQ(ierr);
        ierr = DMDAVecGetArray(jr->DA_CELL_2D_tave, dike->sxx_eff_ave_hist, &gsxx_eff_ave_hist); CHKERRQ(ierr);
        ierr = DMDAGetCorners(jr->DA_CELL_2D_tave, &sx, &sy, &sisc, &nx, &ny, &istep_nave); CHKERRQ(ierr);    

        for(j = sy; j < sy+ny; j++) 
        {
          for(i = sx; i < sx+nx; i++)
          {
            for (istep_count=sisc; istep_count<sisc+istep_nave; istep_count++)
            {
              gsxx_eff_ave_hist[istep_count][j][i]=0.0;
            }
          }
        }

        ierr = DMDAVecRestoreArray(jr->DA_CELL_2D_tave, dike->sxx_eff_ave_hist, &gsxx_eff_ave_hist); CHKERRQ(ierr);
      }  //End if dyndike->start
  }  //End loop through dikes


	PetscFunctionReturn(0);
}
//---------------------------------------------------------------------------
PetscErrorCode DBReadDike(DBPropDike *dbdike, DBMat *dbm, FB *fb, JacRes *jr, PetscBool PrintOutput)
{
<<<<<<< HEAD
        // read dike parameter from file 
        Dike     *dike;
        PetscInt  ID;
	Scaling  *scal;
	
        PetscErrorCode ierr;
        PetscFunctionBeginUser;
=======
  // read dike parameter from file 
  Dike     *dike;
  FDSTAG   *fs;
  PetscInt  ID;
  Scaling  *scal;
  	
  PetscErrorCode ierr;
  PetscFunctionBeginUser;
>>>>>>> 444d4feb

	// access context           
  scal = dbm->scal;
  fs = jr->fs;

  // Dike ID                                                                                                                                                         
  ierr    = getIntParam(fb, _REQUIRED_, "ID", &ID, 1, dbdike->numDike-1); CHKERRQ(ierr);
  fb->ID  = ID;

  // get pointer to specified dike parameters
  dike = dbdike->matDike + ID;

  // check ID
  if(dike->ID != -1)
  {
      SETERRQ(PETSC_COMM_WORLD, PETSC_ERR_USER, "Duplicate of Dike option!");
  }

  // set ID 
  dike->ID = ID;

	// set default value for Mc in case no Mc is provided
	dike->Mc = -1.0;
	// set default value for y_Mc in case it is not used (it does not matter since it is not accessed and checked for anywhere but might be better than not setting it)
	dike->y_Mc = 0.0;

	// read and store dike  parameters. 
  ierr = getScalarParam(fb, _REQUIRED_, "Mf",      &dike->Mf,      1, 1.0);              CHKERRQ(ierr);
	ierr = getScalarParam(fb, _OPTIONAL_, "Mc",      &dike->Mc,      1, 1.0);              CHKERRQ(ierr);
  ierr = getScalarParam(fb, _REQUIRED_, "Mb",      &dike->Mb,      1, 1.0);              CHKERRQ(ierr);
	ierr = getScalarParam(fb, _OPTIONAL_, "y_Mc",    &dike->y_Mc,    1, 1.0);              CHKERRQ(ierr);
	ierr = getIntParam(   fb, _REQUIRED_, "PhaseID", &dike->PhaseID, 1, dbm->numPhases-1); CHKERRQ(ierr);  
	ierr = getIntParam(   fb, _REQUIRED_, "PhaseTransID", &dike->PhaseTransID, 1, dbm->numPhtr-1); CHKERRQ(ierr);
  ierr = getIntParam(   fb, _OPTIONAL_, "dyndike_start",&dike->dyndike_start, 1, -1); CHKERRQ(ierr);

  if (dike->dyndike_start)
  {
    dike->Tsol = 1000;
    dike->zmax_magma = -15.0;
    dike->drhomagma = 500;
    dike->filtx = 1.0;
    dike->filty = 4.0;
    dike->istep_nave = 2;

    ierr = getScalarParam(fb, _OPTIONAL_, "Tsol",         &dike->Tsol,         1, 1.0); CHKERRQ(ierr);
    ierr = getScalarParam(fb, _OPTIONAL_, "zmax_magma",   &dike->zmax_magma,   1, 1.0); CHKERRQ(ierr);
    ierr = getScalarParam(fb, _OPTIONAL_, "filtx",        &dike->filtx,        1, 1.0); CHKERRQ(ierr);
    ierr = getScalarParam(fb, _OPTIONAL_, "filty",        &dike->filty,        1, 1.0); CHKERRQ(ierr);
    ierr = getScalarParam(fb, _OPTIONAL_, "drhomagma",    &dike->drhomagma,    1, 1.0); CHKERRQ(ierr);
    ierr = getIntParam(fb, _OPTIONAL_, "istep_nave",     &dike->istep_nave,        1, 50); CHKERRQ(ierr);

    dike->istep_count=dike->istep_nave;   //initialize so that when istep=dike_start, it is set to 0
  }


	// scale the location of Mc y_Mc properly:
	dike->y_Mc /= scal->length;

  
  if (PrintOutput)
  {
    PetscPrintf(PETSC_COMM_WORLD,"  Dike parameters ID[%lld]: PhaseTransID=%i PhaseID=%i Mf=%g, Mb=%g, Mc=%g, y_Mc=%g \n", 
      (LLD)(dike->ID), dike->PhaseTransID, dike->PhaseID, dike->Mf, dike->Mb, dike->Mc, dike->y_Mc);
    if (dike->dyndike_start)
    {
      PetscPrintf(PETSC_COMM_WORLD,"                         dyndike_start=%i, Tsol=%g, zmax_magma=%g, drhomagma=%g \n", 
        dike->dyndike_start, dike->Tsol, dike->zmax_magma, dike->drhomagma);
      PetscPrintf(PETSC_COMM_WORLD,"                         filtx=%g, filty=%g, istep_nave=%i, istep_count=%i \n",
        dike->filtx, dike->filty, dike->istep_nave, dike->istep_count);

    }
    PetscPrintf(PETSC_COMM_WORLD,"--------------------------------------------------------------------------\n");    
  }

   if (dike->dyndike_start)
  {
      dike->Tsol = (dike->Tsol +  jr->scal->Tshift)/jr->scal->temperature;
      dike->filtx /= jr->scal->length;
      dike->drhomagma /= jr->scal->density;
      dike->zmax_magma /= jr->scal->length;
  }

  PetscFunctionReturn(0);
}
//------------------------------------------------------------------------------------------------------------------
PetscErrorCode GetDikeContr(ConstEqCtx *ctx,                                                                                                                                
                            PetscScalar *phRat,          // phase ratios in the control volume   
                            PetscInt &AirPhase,                                                                           
                            PetscScalar &dikeRHS,
                            PetscScalar &y_c,
                            PetscInt J) 
                                              
{
  
  BCCtx       *bc;
  Dike        *dike;
  Ph_trans_t  *CurrPhTr;
  PetscInt     i, nD, nPtr, numDike, numPhtr, nsegs;
  PetscScalar  v_spread, M, left, right, front, back;
  PetscScalar  y_distance, tempdikeRHS;

  PetscFunctionBeginUser;
  
  PetscFunctionBeginUser;

  numDike    = ctx->numDike;
  bc         = ctx->bc;
  numPhtr    = ctx->numPhtr;


  nPtr = 0;
  nD = 0;

  
  for(nPtr=0; nPtr<numPhtr; nPtr++)   // loop over all phase transitions blocks
    {
      // access the parameters of the phasetranstion block
      CurrPhTr = ctx->PhaseTrans+nPtr;
      
      for(nD = 0; nD < numDike; nD++) // loop through all dike blocks
      {
          // access the parameters of the dike depending on the dike block
          dike = ctx->matDike+nD;
	  
	        // access the phase ID of the dike parameters of each dike
          i = dike->PhaseID;
	  
          if(CurrPhTr->ID == dike->PhaseTransID)  // compare the phaseTransID associated with the dike with the actual ID of the phase transition in this cell           
          {
	           // check if the phase ratio of a dike phase is greater than 0 in the current cell
	           if(phRat[i]>0 && CurrPhTr->celly_xboundR[J] > CurrPhTr->celly_xboundL[J])
		         {
                nsegs=CurrPhTr->nsegs;
		            if(dike->Mb == dike->Mf && dike->Mc < 0.0)       // constant M
		            {
		               M = dike->Mf;
		               v_spread = PetscAbs(bc->velin);
		               left = CurrPhTr->celly_xboundL[J];
		               right = CurrPhTr->celly_xboundR[J];
		               tempdikeRHS = M * 2 * v_spread / PetscAbs(left-right);
		            }
		            else if(dike->Mc >= 0.0)   // Mf, Mc and Mb
		            {
		               left = CurrPhTr->celly_xboundL[J];
		               right = CurrPhTr->celly_xboundR[J];
		               front = CurrPhTr->ybounds[0];
		               back = CurrPhTr->ybounds[2*nsegs-1];
		               v_spread = PetscAbs(bc->velin);

		               if(y_c >= dike->y_Mc)
			             {
			                 // linear interpolation between different M values, Mc is M in the middle, acts as M in front, Mb is M in back 
			                 y_distance = y_c - dike->y_Mc;
			                 M = dike->Mc + (dike->Mb - dike->Mc) * (y_distance / (back - dike->y_Mc));
			                 tempdikeRHS = M * 2 * v_spread / PetscAbs(left - right);
			             }
		               else
			             {
			                 // linear interpolation between different M values, Mf is M in front, Mc acts as M in back  
			                 y_distance = y_c - front;
			                 M = dike->Mf + (dike->Mc - dike->Mf) * (y_distance / (dike->y_Mc - front));
			                 tempdikeRHS = M * 2 * v_spread / PetscAbs(left - right);
			             }
		            }
		            else if(dike->Mb != dike->Mf && dike->Mc < 0.0)   // only Mf and Mb, they are different
		            {
		               left = CurrPhTr->celly_xboundL[J];
		               right = CurrPhTr->celly_xboundR[J];
		               front = CurrPhTr->ybounds[0];
                   back = CurrPhTr->ybounds[2*nsegs-1];

		               v_spread = PetscAbs(bc->velin);
		      
		               // linear interpolation between different M values, Mf is M in front, Mb is M in back
		               y_distance = y_c - front;
		               M = dike->Mf + (dike->Mb - dike->Mf) * (y_distance / (back - front));
		               tempdikeRHS = M * 2 * v_spread / PetscAbs(left - right);
		            }
		            else                                         // Mb and Mf don't exist (which should not occurr)
		            {
		               tempdikeRHS = 0.0;
		            }
		  
		            dikeRHS += (phRat[i]+phRat[AirPhase])*tempdikeRHS;  // Give full divergence if cell is part dike part air

		        }  //close if phRat and xboundR>xboundL  
	        }  // close phase transition and dike phase ID comparison 
	    }  // close dike block loop
    }  // close phase transition block loop
  
  PetscFunctionReturn(0);
}

//-----------------------------------------------------------------------------------------------------------------
PetscErrorCode Dike_k_heatsource(JacRes *jr,
                                 Material_t *phases,
                                 PetscScalar &Tc,
                                 PetscScalar *phRat,          // phase ratios in the control volume 
                                 PetscScalar &k,
                                 PetscScalar &rho_A,
                                 PetscScalar &y_c,
                                 PetscInt J) 

{
  BCCtx       *bc;
  Dike        *dike;
  Ph_trans_t  *CurrPhTr;
  Material_t  *mat;
  PetscInt     i, numDike, nD, nPtr, numPhtr, nsegs;
  PetscScalar  v_spread, left, right, front, back, M, kfac, tempdikeRHS;
  PetscScalar  y_distance;
  
  PetscFunctionBeginUser;

  numDike    = jr->dbdike->numDike; // number of dikes
  numPhtr    = jr->dbm->numPhtr;
  bc         = jr->bc;
  
  nPtr = 0;
  nD   = 0;
  kfac = 0;
  
  for(nPtr=0; nPtr<numPhtr; nPtr++)   // loop over all phase transitions blocks                        
    {
      // access the parameters of the phasetranstion block                                             
      CurrPhTr = jr->dbm->matPhtr+nPtr;

      for(nD = 0; nD < numDike; nD++) // loop through all dike blocks                                    
        {
          // access the parameters of the dike depending on the dike block                                                    
          dike = jr->dbdike->matDike+nD;

          // access the phase ID of the dike parameters of each dike                                                       
          i = dike->PhaseID;
	  
          if(CurrPhTr->ID == dike->PhaseTransID)  // compare the phaseTransID associated with the dike with the actual ID of the phase transition in this cell
            {

              // if in the dike zone                   
              if(phRat[i]>0 && CurrPhTr->celly_xboundR[J] > CurrPhTr->celly_xboundL[J])
                {
                  nsegs=CurrPhTr->nsegs;
                  if(dike->Mb == dike->Mf && dike->Mc < 0.0)       // constant M                                  
                    {
                      M = dike->Mf;
                      v_spread = PetscAbs(bc->velin);
                      left = CurrPhTr->celly_xboundL[J];
                      right = CurrPhTr->celly_xboundR[J];
                      tempdikeRHS = M * 2 * v_spread / PetscAbs(left-right);
		                }
		              else if(dike->Mc >= 0.0)   // Mf, Mc and Mb            
                    {
                      left = CurrPhTr->celly_xboundL[J];
                      right = CurrPhTr->celly_xboundR[J];
                      front = CurrPhTr->ybounds[0];
                      back = CurrPhTr->ybounds[2*nsegs-1];
                      v_spread = PetscAbs(bc->velin);

                      if(y_c >= dike->y_Mc)
                        {
                          // linear interpolation between different M values, Mc is M in the middle, acts as M in front, Mb is M in back 
                          y_distance = y_c - dike->y_Mc;
                          M = dike->Mc + (dike->Mb - dike->Mc) * (y_distance / (back - dike->y_Mc));
                          tempdikeRHS = M * 2 * v_spread / PetscAbs(left - right);
                        }
                      else
                        {
                          // linear interpolation between different M values, Mf is M in front, Mc acts as M in back
                          y_distance = y_c - front;
                          M = dike->Mf + (dike->Mc - dike->Mf) * (y_distance / (dike->y_Mc - front));
                          tempdikeRHS = M * 2 * v_spread / PetscAbs(left - right);
                        }
                    }
                  else if(dike->Mb != dike->Mf && dike->Mc < 0.0)   // only Mf and Mb, they are different     
                    {
                      left = CurrPhTr->celly_xboundL[J];
                      right = CurrPhTr->celly_xboundR[J];
                      front = CurrPhTr->ybounds[0];
                      back = CurrPhTr->ybounds[2*nsegs-1];
                      v_spread = PetscAbs(bc->velin);

                      // linear interpolation between different M values, Mf is M in front, Mb is M in back       
                      y_distance = y_c - front;
                      M = dike->Mf + (dike->Mb - dike->Mf) * (y_distance / (back - front));
                      tempdikeRHS = M * 2 * v_spread / PetscAbs(left - right);
                    }
		              else
		               {
		                  tempdikeRHS = 0.0;
		               } 
		  
		              mat = &phases[i];
		  
		              //adjust k and heat source according to Behn & Ito [2008]
		              if (Tc < mat->T_liq && Tc > mat->T_sol)
		               {
		                 kfac  += phRat[i] / ( 1 + ( mat->Latent_hx/ (mat->Cp*(mat->T_liq-mat->T_sol))) );
		                 rho_A += phRat[i]*(mat->rho*mat->Cp)*(mat->T_liq-Tc)*tempdikeRHS;  // Cp*rho not used in the paper, added to conserve units of rho_A
		               }
		              else if (Tc <= mat->T_sol)
		               {
		                 kfac  += phRat[i];
		                 rho_A += phRat[i]*( mat->rho*mat->Cp)*( (mat->T_liq-Tc) + mat->Latent_hx/mat->Cp )*tempdikeRHS;
		               }
		              else if (Tc >= mat->T_liq)
		               {
		                 kfac += phRat[i];
		               }
		              // end adjust k and heat source according to Behn & Ito [2008]
		  
		              k=kfac*k;
		  
		            }   // end if phRat and xboundR>xboundL
	          } // close phase transition and phase ID comparison	  
	      }   // end dike block loop      
    }  // close phase transition block loop
  
  PetscFunctionReturn(0);
}


//------------------------------------------------------------------------------------------------------------------
PetscErrorCode Locate_Dike_Zones(AdvCtx *actx)
{
//Ugh:  history arrays are from before the last timestep and so stresses used here are a step behind

  Controls    *ctrl;
  JacRes      *jr;
  Dike        *dike;
  Ph_trans_t  *CurrPhTr;
  FDSTAG      *fs;
  PetscInt   nD, numDike, numPhtr, nPtr, n, icounter;
  PetscInt   j, j1, j2, sx, sy, sz, ny, nx, nz;
  PetscErrorCode ierr; 

  PetscFunctionBeginUser;

  jr = actx->jr;
  ctrl = &jr->ctrl;

  if (!ctrl->actDike || jr->ts->istep+1 == 0) PetscFunctionReturn(0);   // only execute this function if dikes are active
  fs = jr->fs;

  PetscPrintf(PETSC_COMM_WORLD, "\n");

  numDike    = jr->dbdike->numDike; // number of dikes
  numPhtr    = jr->dbm->numPhtr;

  icounter=0;
  ierr = DMDAGetCorners(fs->DA_CEN, &sx, &sy, &sz, &nx, &ny, &nz); CHKERRQ(ierr);

  for(nD = 0; nD < numDike; nD++)
  {
    dike = jr->dbdike->matDike+nD;

    if (dike->dyndike_start && jr->ts->istep+1 >= dike->dyndike_start)
    {
       // compute lithostatic pressure
       if (icounter==0) 
       {
         ierr = JacResGetLithoStaticPressure(jr); CHKERRQ(ierr);
         ierr = ADVInterpMarkToCell(actx);   CHKERRQ(ierr);
       }
       icounter++;
       //---------------------------------------------------------------------------------------------
       //  Find dike phase transition
       //---------------------------------------------------------------------------------------------
       nPtr=-1;
       for(n=0; n<numPhtr; n++)                          
       {                                               
          CurrPhTr = jr->dbm->matPhtr+n;
          if(CurrPhTr->ID == dike->PhaseTransID)  
          {
            nPtr=n;
          }
       }//end loop over Phtr
       if (nPtr==-1) 
       SETERRQ2(PETSC_COMM_WORLD, PETSC_ERR_USER, "PhaseTransID problems with dike %i, nPtr=%i\n", nD, nPtr);
       CurrPhTr = jr->dbm->matPhtr+nPtr;
       //---------------------------------------------------------------------------------------------
       //  Find y-bounds of current dynamic dike
       //---------------------------------------------------------------------------------------------
       j1=ny-1;
       j2=0;
       for(j = 0; j < ny; j++)
       {
         if (CurrPhTr->celly_xboundR[j] > CurrPhTr->celly_xboundL[j])
         {
           j1=min(j1,j);
           j2=max(j2,j);
         }
       }

      ierr = Compute_sxx_eff(jr,nD, j1, j2); CHKERRQ(ierr);  //compute mean effective sxx across the lithosphere

      ierr = Smooth_sxx_eff(jr,nD, nPtr, j1, j2); CHKERRQ(ierr);  //smooth mean effective sxx  

      ierr = Set_dike_zones(jr, nD, nPtr,j1, j2); CHKERRQ(ierr); //centered on peak sxx_eff_ave  //commented out for debugging
    }

  }
  PetscFunctionReturn(0);

}
//------------------------------------------------------------------------------------------------------------------

PetscErrorCode Compute_sxx_eff(JacRes *jr, PetscInt nD, PetscInt j1, PetscInt j2)
{
  MPI_Request srequest, rrequest;
  Vec         vsxx, vliththick, vzsol;
  PetscScalar ***gsxx_eff_ave, ***p_lith;
  PetscScalar ***sxx,***liththick, ***zsol;
  PetscScalar  *lsxx, *lliththick, *lzsol;
  PetscScalar dz, ***lT, Tc, *grav, Tsol, dPmag;
  PetscScalar dbug1, dbug2, dbug3, xcell, ycell;
  PetscInt    i, j, k, sx, sy, sz, nx, ny, nz, L, ID, AirPhase, M;
  PetscMPIInt    rank;


  FDSTAG      *fs;
  Dike        *dike;
  Discret1D   *dsz,  *dsy;
  SolVarCell  *svCell;
  Controls    *ctrl;

  PetscErrorCode ierr;
  PetscFunctionBeginUser;


  dbug1=(((PetscScalar)jr->ts->istep+1)/jr->ts->nstep_out);  //debugging
  dbug2=floor(((PetscScalar)jr->ts->istep+1)/jr->ts->nstep_out); //debugging
  dbug3=dbug1-dbug2; //debugging

  ctrl = &jr->ctrl;
  grav = ctrl->grav;

  fs  =  jr->fs;
  dsz = &fs->dsz;
  dsy = &fs->dsy;
  M   =  (PetscInt)dsy->rank;
  //dsx = &fs->dsx;  //debugging
  //scal = fs->scal; //debugging
  L   =  (PetscInt)dsz->rank;
  AirPhase  = jr->surf->AirPhase;

  MPI_Comm_rank(PETSC_COMM_WORLD, &rank);
  ierr = DMDAVecGetArray(fs->DA_CEN, jr->lp_lith, &p_lith); CHKERRQ(ierr);

  dike = jr->dbdike->matDike+nD;

  // get local grid sizes
  ierr = DMDAGetCorners(fs->DA_CEN, &sx, &sy, &sz, &nx, &ny, &nz); CHKERRQ(ierr);

  // get integration/communication buffer (Gets a PETSc vector, vsxx, that may be used with the DM global routines)
  ierr = DMGetGlobalVector(jr->DA_CELL_2D, &vsxx); CHKERRQ(ierr);
  ierr = DMGetGlobalVector(jr->DA_CELL_2D, &vliththick); CHKERRQ(ierr);
  ierr = DMGetGlobalVector(jr->DA_CELL_2D, &vzsol); CHKERRQ(ierr);

  ierr = VecZeroEntries(vsxx); CHKERRQ(ierr);
  ierr = VecZeroEntries(vliththick); CHKERRQ(ierr);
  ierr = VecZeroEntries(vzsol); CHKERRQ(ierr);

  // open index buffer for computation (sxx the array that shares data with vector vsxx and is indexed with global dimensions<<G.Ito)
  // DMDAVecGetArray(DM da,Vec vec,void *array) Returns a multiple dimension array that shares data with the underlying vector 
  // and is indexed using the global dimension
  ierr = DMDAVecGetArray(jr->DA_CELL_2D, vsxx, &sxx); CHKERRQ(ierr);
  ierr = DMDAVecGetArray(jr->DA_CELL_2D, vliththick, &liththick); CHKERRQ(ierr);
  ierr = DMDAVecGetArray(jr->DA_CELL_2D, vzsol, &zsol); CHKERRQ(ierr);

  // open linear buffer for send/receive  (returns the point, lsxx, that contains this processor portion of vector data, vsxx<<G.Ito)
  //Returns a pointer to a contiguous array that contains this processors portion of the vector data.
  ierr = VecGetArray(vsxx, &lsxx); CHKERRQ(ierr);
  ierr = VecGetArray(vliththick, &lliththick); CHKERRQ(ierr);
  ierr = VecGetArray(vzsol, &lzsol); CHKERRQ(ierr);

  //Access temperatures
  ierr = DMDAVecGetArray(fs->DA_CEN, jr->lT,   &lT);  CHKERRQ(ierr);

  // receive from top domain (next)  dsz->grnext is the next proc up (in increasing z). Top to bottom doesn't matter here, its this way
  // because the code is patterned after GetLithoStaticPressure
  if(dsz->nproc != 1 && dsz->grnext != -1)
  {
     ierr = MPI_Irecv(lsxx, (PetscMPIInt)(nx*ny), MPIU_SCALAR, dsz->grnext, 0, PETSC_COMM_WORLD, &rrequest); CHKERRQ(ierr);
     ierr = MPI_Wait(&rrequest, MPI_STATUSES_IGNORE);  CHKERRQ(ierr);

     ierr = MPI_Irecv(lliththick, (PetscMPIInt)(nx*ny), MPIU_SCALAR, dsz->grnext, 0, PETSC_COMM_WORLD, &rrequest); CHKERRQ(ierr);
     ierr = MPI_Wait(&rrequest, MPI_STATUSES_IGNORE);  CHKERRQ(ierr);

     ierr = MPI_Irecv(lzsol, (PetscMPIInt)(nx*ny), MPIU_SCALAR, dsz->grnext, 0, PETSC_COMM_WORLD, &rrequest); CHKERRQ(ierr);
     ierr = MPI_Wait(&rrequest, MPI_STATUSES_IGNORE);  CHKERRQ(ierr);

  }
  Tsol=dike->Tsol;
  for(k = sz + nz - 1; k >= sz; k--)
  {
     dz  = SIZE_CELL(k, sz, (*dsz));
     for (j = j1+sy; j <= j2+sy; j++ )  //Global coordinates
     { 
       for (i=sx; i < sx+ny; i++)
       {
          GET_CELL_ID(ID, i-sx, j-sy, k-sz, nx, ny);  //GET_CELL_ID needs local indices
          svCell = &jr->svCell[ID]; 
          Tc=lT[k][j][i];
 
          
          if ((Tc<=Tsol) & (svCell->phRat[AirPhase] < 1.0))
          {
            dz  = SIZE_CELL(k, sz, (*dsz));

            sxx[L][j][i]+=(svCell->hxx - svCell->svBulk.pn + p_lith[k][j][i])*dz;  //integrating dz-weighted non-lithostatic stress

            liththick[L][j][i]+=dz;             //integrating thickeness
          }
          
          //interpolate depth to the solidus
          if ((Tc <= Tsol) & (Tsol < lT[k-1][j][i]))
          {
            zsol[L][j][i]=dsz->ccoor[k-sz]+(dsz->ccoor[k-sz-1]-dsz->ccoor[k-sz])/(lT[k-1][j][i]-Tc)*(Tsol-Tc); 
               //zsol[L][j][i]=dsz->ccoor[k-sz]+(dsz->ccoor[k-sz-1]-dsz->ccoor[k-sz]);
          }
        }
     } //End Plane loop
  } 

      //After integrating and averaging, send it down to the next proc. 
  if(dsz->nproc != 1 && dsz->grprev != -1)
  {
     ierr = MPI_Isend(lsxx, (PetscMPIInt)(nx*ny), MPIU_SCALAR, dsz->grprev, 0, PETSC_COMM_WORLD, &srequest); CHKERRQ(ierr);
     ierr = MPI_Wait(&srequest, MPI_STATUSES_IGNORE);  CHKERRQ(ierr);

     ierr = MPI_Isend(lliththick, (PetscMPIInt)(nx*ny), MPIU_SCALAR, dsz->grprev, 0, PETSC_COMM_WORLD, &srequest); CHKERRQ(ierr);
     ierr = MPI_Wait(&srequest, MPI_STATUSES_IGNORE);  CHKERRQ(ierr);

     ierr = MPI_Isend(lzsol, (PetscMPIInt)(nx*ny), MPIU_SCALAR, dsz->grprev, 0, PETSC_COMM_WORLD, &srequest); CHKERRQ(ierr);
     ierr = MPI_Wait(&srequest, MPI_STATUSES_IGNORE);  CHKERRQ(ierr);
  }
      
      //Now receive the answer from successive previous (underlying) procs so all procs have the answers
  if(dsz->nproc != 1 && dsz->grprev != -1)
  {
     ierr = MPI_Irecv(lsxx, (PetscMPIInt)(nx*ny), MPIU_SCALAR, dsz->grprev, 0, PETSC_COMM_WORLD, &rrequest); CHKERRQ(ierr);
     ierr = MPI_Wait(&rrequest, MPI_STATUSES_IGNORE);  CHKERRQ(ierr);

     ierr = MPI_Irecv(lliththick, (PetscMPIInt)(nx*ny), MPIU_SCALAR, dsz->grprev, 0, PETSC_COMM_WORLD, &rrequest); CHKERRQ(ierr);
     ierr = MPI_Wait(&rrequest, MPI_STATUSES_IGNORE);  CHKERRQ(ierr);

     ierr = MPI_Irecv(lzsol, (PetscMPIInt)(nx*ny), MPIU_SCALAR, dsz->grprev, 0, PETSC_COMM_WORLD, &rrequest); CHKERRQ(ierr);
     ierr = MPI_Wait(&rrequest, MPI_STATUSES_IGNORE);  CHKERRQ(ierr);

  }

  if(dsz->nproc != 1 && dsz->grnext != -1)
  {
     ierr = MPI_Isend(lsxx, (PetscMPIInt)(nx*ny), MPIU_SCALAR, dsz->grnext, 0, PETSC_COMM_WORLD, &srequest); CHKERRQ(ierr);
     ierr = MPI_Wait(&srequest, MPI_STATUSES_IGNORE);  CHKERRQ(ierr);

     ierr = MPI_Isend(lliththick, (PetscMPIInt)(nx*ny), MPIU_SCALAR, dsz->grnext, 0, PETSC_COMM_WORLD, &srequest); CHKERRQ(ierr);
     ierr = MPI_Wait(&srequest, MPI_STATUSES_IGNORE);  CHKERRQ(ierr);

     ierr = MPI_Isend(lzsol, (PetscMPIInt)(nx*ny), MPIU_SCALAR, dsz->grnext, 0, PETSC_COMM_WORLD, &srequest); CHKERRQ(ierr);
     ierr = MPI_Wait(&srequest, MPI_STATUSES_IGNORE);  CHKERRQ(ierr);

  }

  // (gdev is the array that shares data with devxx_mean and is indexed with global dimensions)
  ierr = DMDAVecGetArray(jr->DA_CELL_2D, dike->sxx_eff_ave, &gsxx_eff_ave); CHKERRQ(ierr);

  //now all cores have the same solution so give that to the stress array
  for (j = j1+sy; j <= j2+sy; j++ )
  { 
     for (i=sx; i < sx+ny; i++)
     {
        dPmag=-(zsol[L][j][i]-dike->zmax_magma)*(dike->drhomagma)*grav[2];  //excess magmastatic pressure at solidus, note z AND grav[2] <0
        if (dPmag<0) dPmag=dPmag*1e3;                                  //Keep dike over the magma. But caution with Smooth_sxx_eff    
        gsxx_eff_ave[L][j][i]=sxx[L][j][i]/liththick[L][j][i]+dPmag;  //Depth weighted mean effective stress: (total stress)+(magma press)
                                                                      // (magma press)=lp_lith+dPmagma
     }
  } 

  if (L==0 && dbug3 < 0.05/jr->ts->nstep_out)  //debugging
  {
     START_PLANE_LOOP
          xcell=COORD_CELL(i, sx, fs->dsx);
          ycell=COORD_CELL(j, sy, fs->dsy);
          dPmag=-(zsol[L][j][i]-dike->zmax_magma)*(dike->drhomagma)*grav[2];  //effective pressure is P-Pmagma= negative of magmastatic pressure at solidus, note z AND grav[2] <0
          if (dPmag<0) dPmag=dPmag*1e3;                                  //Keep dike over the magma. But caution with Smooth_sxx_eff    
          PetscSynchronizedPrintf(PETSC_COMM_WORLD,"101010.1010 %i %g %g %g %g %i\n", jr->ts->istep+1, xcell, ycell, gsxx_eff_ave[L][j][i], dPmag, nD);   //debugging    
     END_PLANE_LOOP  
  }
  PetscSynchronizedFlush(PETSC_COMM_WORLD,PETSC_STDOUT);   //debugging    
 

  // restore buffer and mean stress vectors
  ierr = DMDAVecRestoreArray(fs->DA_CEN, jr->lT,   &lT);  CHKERRQ(ierr);
  ierr = DMDAVecRestoreArray(jr->DA_CELL_2D, dike->sxx_eff_ave, &gsxx_eff_ave); CHKERRQ(ierr);      

  ierr = DMDAVecRestoreArray(jr->DA_CELL_2D, vsxx, &sxx); CHKERRQ(ierr);
  ierr = DMDAVecRestoreArray(jr->DA_CELL_2D, vliththick, &liththick); CHKERRQ(ierr);
  ierr = DMDAVecRestoreArray(jr->DA_CELL_2D, vzsol, &zsol); CHKERRQ(ierr);

  ierr = VecRestoreArray(vsxx, &lsxx); CHKERRQ(ierr);
  ierr = VecRestoreArray(vliththick, &lliththick); CHKERRQ(ierr);
  ierr = VecRestoreArray(vzsol, &lzsol); CHKERRQ(ierr);

  ierr = DMRestoreGlobalVector(jr->DA_CELL_2D, &vsxx); CHKERRQ(ierr);
  ierr = DMRestoreGlobalVector(jr->DA_CELL_2D, &vliththick); CHKERRQ(ierr);
  ierr = DMRestoreGlobalVector(jr->DA_CELL_2D, &vzsol); CHKERRQ(ierr);

  //fill ghost points
      
  LOCAL_TO_LOCAL(jr->DA_CELL_2D, dike->sxx_eff_ave);

  ierr = DMDAVecRestoreArray(fs->DA_CEN, jr->lp_lith, &p_lith); CHKERRQ(ierr);
  PetscFunctionReturn(0);
}

//------------------------------------------------------------------------------------------------------------------
// Apply a box filter to the depth-averaged effective stress.  
// **NOTE** There is NO message passing between adjacent procs in x, so this wont work well if the zone of high 
// stress is spit by a processor boundary. This will work completely if cpu_x = 1

PetscErrorCode Smooth_sxx_eff(JacRes *jr, PetscInt nD, PetscInt nPtr, PetscInt j1, PetscInt j2)
{

  FDSTAG      *fs;
  Dike        *dike;
  Discret1D   *dsx, *dsz, *dsy;
  Ph_trans_t  *CurrPhTr;

  PetscScalar ***gsxx_eff_ave, ***gsxx_eff_ave_hist;
  PetscScalar xc, yc, xx, yy, dx, dy, sum_sxx, sum_w;
  PetscInt    j, jj, j1prev, j2prev, j1next, j2next, jj1, jj2; 
  PetscInt    i,ii, ii1, ii2;
  PetscInt    sx, sy, sz, nx, ny, nz;
  PetscInt    L, M, N, rank;
  PetscInt    sisc, istep_count, istep_nave, nPtrfound;
  Vec         vycoors, vycoors_prev, vycoors_next;
  Vec         vybound, vybound_prev, vybound_next;
  Vec         vsxx, vsxx_prev, vsxx_next;
  PetscScalar ***ycoors, *lycoors, ***ycoors_prev, *lycoors_prev, ***ycoors_next, *lycoors_next;
  PetscScalar ***ybound, *lybound, ***ybound_prev, *lybound_prev, ***ybound_next, *lybound_next;
  PetscScalar ***sxx,***sxx_prev, ***sxx_next;
  PetscScalar  *lsxx, *lsxx_prev, *lsxx_next;
  PetscScalar filtx, filty, w, dfac;

  PetscScalar dbug1, dbug2, dbug3;

  //Scaling     *scal;  //debugging

  PetscErrorCode ierr;
  PetscFunctionBeginUser;

  MPI_Comm_rank(PETSC_COMM_WORLD, &rank);
  MPI_Request srequest, rrequest, srequest2, rrequest2, srequest3, rrequest3;

  fs  =  jr->fs;
  dsz = &fs->dsz;
  dsy = &fs->dsy;
  dsx = &fs->dsx;
  L   =  (PetscInt)dsz->rank;
  M   =  (PetscInt)dsy->rank;
  N   =  (PetscInt)dsx->rank;
  //scal = fs->scal;  //debugging
  dbug1=(((PetscScalar)jr->ts->istep+1)/jr->ts->nstep_out);  //debugging
  dbug2=floor(((PetscScalar)jr->ts->istep+1)/jr->ts->nstep_out); //debugging
  dbug3=dbug1-dbug2; //debugging

  ierr = DMDAGetCorners(fs->DA_CEN, &sx, &sy, &sz, &nx, &ny, &nz); CHKERRQ(ierr);

  CurrPhTr = jr->dbm->matPhtr+nPtr;
  dike = jr->dbdike->matDike+nD;
  filtx=dike->filtx;
  filty=dike->filty;
  dfac=2.0; //maximum distance for Gaussian weights is dfac*filtx and dfac*filty
//-------------------------------------------------------------------------------------------------------
// get communication buffer (Gets a PETSc vector, vycoors, that may be used with the DM global routines)
//y node coords
  ierr = DMGetGlobalVector(jr->DA_CELL_1D, &vycoors); CHKERRQ(ierr);
  ierr = DMGetGlobalVector(jr->DA_CELL_1D, &vycoors_prev); CHKERRQ(ierr);
  ierr = DMGetGlobalVector(jr->DA_CELL_1D, &vycoors_next); CHKERRQ(ierr);

  ierr = VecZeroEntries(vycoors); CHKERRQ(ierr);
  ierr = VecZeroEntries(vycoors_prev); CHKERRQ(ierr);
  ierr = VecZeroEntries(vycoors_next); CHKERRQ(ierr);

//celly_xbound info
  ierr = DMGetGlobalVector(jr->DA_CELL_1D, &vybound); CHKERRQ(ierr);
  ierr = DMGetGlobalVector(jr->DA_CELL_1D, &vybound_prev); CHKERRQ(ierr);
  ierr = DMGetGlobalVector(jr->DA_CELL_1D, &vybound_next); CHKERRQ(ierr);

  ierr = VecZeroEntries(vybound); CHKERRQ(ierr);
  ierr = VecZeroEntries(vybound_prev); CHKERRQ(ierr);
  ierr = VecZeroEntries(vybound_next); CHKERRQ(ierr);

//sxx_ave info
  ierr = DMGetGlobalVector(jr->DA_CELL_2D, &vsxx); CHKERRQ(ierr);
  ierr = DMGetGlobalVector(jr->DA_CELL_2D, &vsxx_prev); CHKERRQ(ierr);
  ierr = DMGetGlobalVector(jr->DA_CELL_2D, &vsxx_next); CHKERRQ(ierr);

  ierr = VecZeroEntries(vsxx); CHKERRQ(ierr);
  ierr = VecZeroEntries(vsxx_prev); CHKERRQ(ierr);
  ierr = VecZeroEntries(vsxx_next); CHKERRQ(ierr); 


// open index buffer for computation (ycoors is the array that shares data with vector vycoors & indexed with global dimensions)
//y node coords
  ierr = DMDAVecGetArray(jr->DA_CELL_1D, vycoors, &ycoors); CHKERRQ(ierr);
  ierr = DMDAVecGetArray(jr->DA_CELL_1D, vycoors_prev, &ycoors_prev); CHKERRQ(ierr);
  ierr = DMDAVecGetArray(jr->DA_CELL_1D, vycoors_next, &ycoors_next); CHKERRQ(ierr);
//celly_xbound info
  ierr = DMDAVecGetArray(jr->DA_CELL_1D, vybound, &ybound); CHKERRQ(ierr);
  ierr = DMDAVecGetArray(jr->DA_CELL_1D, vybound_prev, &ybound_prev); CHKERRQ(ierr);
  ierr = DMDAVecGetArray(jr->DA_CELL_1D, vybound_next, &ybound_next); CHKERRQ(ierr);
//sxx_ave info
  ierr = DMDAVecGetArray(jr->DA_CELL_2D, vsxx, &sxx); CHKERRQ(ierr);
  ierr = DMDAVecGetArray(jr->DA_CELL_2D, vsxx_prev, &sxx_prev); CHKERRQ(ierr);
  ierr = DMDAVecGetArray(jr->DA_CELL_2D, vsxx_next, &sxx_next); CHKERRQ(ierr);


// open linear buffer for send/receive  (returns the pointer, lsxx..., that contains this processor portion of vector data, vycoors)
//y node coords
  ierr = VecGetArray(vycoors, &lycoors); CHKERRQ(ierr);
  ierr = VecGetArray(vycoors_prev, &lycoors_prev); CHKERRQ(ierr);
  ierr = VecGetArray(vycoors_next, &lycoors_next); CHKERRQ(ierr);
//celly_xbound info
  ierr = VecGetArray(vybound, &lybound); CHKERRQ(ierr);
  ierr = VecGetArray(vybound_prev, &lybound_prev); CHKERRQ(ierr);
  ierr = VecGetArray(vybound_next, &lybound_next); CHKERRQ(ierr);
//sxx_ave info
  ierr = VecGetArray(vsxx, &lsxx); CHKERRQ(ierr);
  ierr = VecGetArray(vsxx_prev, &lsxx_prev); CHKERRQ(ierr);
  ierr = VecGetArray(vsxx_next, &lsxx_next); CHKERRQ(ierr);

//-------------------------------------------------------------------------------------------------------
//access depth-averaged effective sxx array
  ierr = DMDAVecGetArray(jr->DA_CELL_2D, dike->sxx_eff_ave, &gsxx_eff_ave); CHKERRQ(ierr);
  
  for(j = sy; j < sy+ny; j++) 
  { for(i = sx; i < sx+nx; i++) 
    {
      sxx[L][j][i]=gsxx_eff_ave[L][j][i];
    }
  }
  
//---------------------------------------------------------------------------------------------
//  Save info on y bounds on current dike
//---------------------------------------------------------------------------------------------
  for(j = j1; j <=j2; j++)
  {       
    ybound[L][M][j] = j+10;
  }
//---------------------------------------------------------------------------------------------
// passing arrays between previous and next y proc
//---------------------------------------------------------------------------------------------

  for(j = 0; j <= ny; j++)
  {
      ycoors[L][M][j]=COORD_NODE(j+sy,sy,fs->dsy);  //can put j in last entry because ny<nx
  } 

  if (dsy->nproc > 1 && dsy->grprev != -1)  //not the first proc
  {
      ierr = MPI_Irecv(lycoors_prev, (PetscMPIInt)(ny+1), MPIU_SCALAR, dsy->grprev, 0, PETSC_COMM_WORLD, &rrequest); CHKERRQ(ierr);
      ierr = MPI_Wait(&rrequest, MPI_STATUSES_IGNORE);  CHKERRQ(ierr);
      ierr = MPI_Irecv(lybound_prev, (PetscMPIInt)(ny+1), MPIU_SCALAR, dsy->grprev, 0, PETSC_COMM_WORLD, &rrequest2); CHKERRQ(ierr);
      ierr = MPI_Wait(&rrequest2, MPI_STATUSES_IGNORE);  CHKERRQ(ierr);
      ierr = MPI_Irecv(lsxx_prev, (PetscMPIInt)(nx*ny), MPIU_SCALAR, dsy->grprev, 0, PETSC_COMM_WORLD, &rrequest3); CHKERRQ(ierr);
      ierr = MPI_Wait(&rrequest3, MPI_STATUSES_IGNORE);  CHKERRQ(ierr);

      ierr = MPI_Isend(lycoors, (PetscMPIInt)(ny+1), MPIU_SCALAR, dsy->grprev, 0, PETSC_COMM_WORLD, &srequest); CHKERRQ(ierr);
      ierr = MPI_Wait(&srequest, MPI_STATUSES_IGNORE);  CHKERRQ(ierr);
      ierr = MPI_Isend(lybound, (PetscMPIInt)(ny+1), MPIU_SCALAR, dsy->grprev, 0, PETSC_COMM_WORLD, &srequest2); CHKERRQ(ierr);
      ierr = MPI_Wait(&srequest2, MPI_STATUSES_IGNORE);  CHKERRQ(ierr);
      ierr = MPI_Isend(lsxx, (PetscMPIInt)(nx*ny), MPIU_SCALAR, dsy->grprev, 0, PETSC_COMM_WORLD, &srequest3); CHKERRQ(ierr);
      ierr = MPI_Wait(&srequest3, MPI_STATUSES_IGNORE);  CHKERRQ(ierr);
  }

  if ((dsy->nproc != 1) &&  (dsy->grnext != -1))  //the first proc in y
  {
      ierr = MPI_Isend(lycoors, (PetscMPIInt)(ny+1), MPIU_SCALAR, dsy->grnext, 0, PETSC_COMM_WORLD, &srequest); CHKERRQ(ierr);
      ierr = MPI_Wait(&srequest, MPI_STATUSES_IGNORE);  CHKERRQ(ierr);
      ierr = MPI_Isend(lybound, (PetscMPIInt)(ny+1), MPIU_SCALAR, dsy->grnext, 0, PETSC_COMM_WORLD, &srequest2); CHKERRQ(ierr);
      ierr = MPI_Wait(&srequest2, MPI_STATUSES_IGNORE);  CHKERRQ(ierr);
      ierr = MPI_Isend(lsxx, (PetscMPIInt)(nx*ny), MPIU_SCALAR, dsy->grnext, 0, PETSC_COMM_WORLD, &srequest3); CHKERRQ(ierr);
      ierr = MPI_Wait(&srequest3, MPI_STATUSES_IGNORE);  CHKERRQ(ierr);

      ierr = MPI_Irecv(lycoors_next, (PetscMPIInt)(ny+1), MPIU_SCALAR, dsy->grnext, 0, PETSC_COMM_WORLD, &rrequest); CHKERRQ(ierr);
      ierr = MPI_Wait(&rrequest, MPI_STATUSES_IGNORE);  CHKERRQ(ierr);
      ierr = MPI_Irecv(lybound_next, (PetscMPIInt)(ny+1), MPIU_SCALAR, dsy->grnext, 0, PETSC_COMM_WORLD, &rrequest2); CHKERRQ(ierr);
      ierr = MPI_Wait(&rrequest2, MPI_STATUSES_IGNORE);  CHKERRQ(ierr);
      ierr = MPI_Irecv(lsxx_next, (PetscMPIInt)(nx*ny), MPIU_SCALAR, dsy->grnext, 0, PETSC_COMM_WORLD, &rrequest3); CHKERRQ(ierr);
      ierr = MPI_Wait(&rrequest3, MPI_STATUSES_IGNORE);  CHKERRQ(ierr);
  }

  //---------------------------------------------------------------------------------
  // Gaussian filter
  //---------------------------------------------------------------------------------

  for(j = j1+sy; j <= j2+sy; j++) //loop over ybounds of current dike
  {
    yc = COORD_CELL(j, sy, fs->dsy);

    
    //identify global y index of cells within dfac*filty of yc
    j1prev=ny+sy-1; j2prev=sy;
    j1next=ny+sy-1; j2next=sy;
    jj1=sy+ny-1; jj2=sy;
    for(jj = sy; jj < sy+ny; jj++)
    {
      
      yy=(ycoors_prev[L][M][jj-sy+1]+ycoors_prev[L][M][jj-sy])/2;
      if ( dsy->grprev != -1 && fabs(yc-yy) <= dfac*filty && ybound_prev[L][M][jj-sy]==jj-sy+10) 
      {
        j1prev=min(j1prev,jj);   
        j2prev=max(j2prev,jj);
      }

      yy=(ycoors_next[L][M][jj-sy+1]+ycoors_next[L][M][jj-sy])/2;
      if (dsy->grnext != -1 && fabs(yy-yc) <= dfac*filty && ybound_next[L][M][jj-sy]==jj-sy+10)
      {
        j1next=min(j1next,jj);   
        j2next=max(j2next,jj);
      }
      
      yy=COORD_CELL(jj, sy, fs->dsy);
      if (fabs(yy-yc) <= dfac*filty && ybound[L][M][jj-sy]==jj-sy+10)
      {
        jj1=min(jj1,jj);
        jj2=max(jj2,jj);
      }
    }


    for (i = sx; i < sx+nx; i++)  //loop to assign filtered value in cell j,i
    {
      sum_sxx=0.0;
      sum_w=0.0;

      xc =  COORD_CELL(i, sx, fs->dsx);
      
      //identify x cells within dfac*filtx of xc
      ii1=sx+nx-1; ii2=sx;
      for (ii = sx; ii < sx+nx; ii++)
      {
        xx = COORD_CELL(ii, sx, fs->dsx);
        if (fabs(xx-xc) <= dfac*filtx)
        {
          ii1=min(ii1,ii);
          ii2=max(ii2,ii);
        }
      }
      //weighted mean of values from previous node
      for (jj = j1prev; jj <= j2prev; jj++) 
      {
         dy=ycoors_prev[L][M][jj+1-sy]-ycoors_prev[L][M][jj-sy];
         yy = (ycoors_prev[L][M][jj+1-sy] + ycoors_prev[L][M][jj-sy])/2;
         for (ii = ii1; ii <= ii2; ii++)
         {
           dx = SIZE_CELL(ii, sx, fs->dsx);
           xx = COORD_CELL(ii, sx, fs->dsx);
           w=exp(-0.5*(pow(((xx-xc)/filtx),2) + pow(((yy-yc)/filty),2)))*dx*dy;
           sum_sxx+=sxx_prev[L][jj][ii]*w;
           sum_w+=w;
         }
      }

      //weighted mean of values on current node
      for (jj = jj1; jj <= jj2; jj++)
      {
         dy=SIZE_CELL(jj,sy,fs->dsy);
         yy = COORD_CELL(jj,sy,fs->dsy);
 
         for (ii = ii1; ii <= ii2; ii++)
         {
           dx = SIZE_CELL(ii,sx,fs->dsx);
           xx = COORD_CELL(ii, sx, fs->dsx);
           w=exp(-0.5*(pow(((xx-xc)/filtx),2) + pow(((yy-yc)/filty),2)) )*dx*dy;
           sum_sxx+=sxx[L][jj][ii]*w;
           sum_w+=w;
         }
      }

      //weighted mean of values from next node
      for (jj = j1next; jj <= j2next; jj++)
      {
         dy=ycoors_next[L][M][jj+1-sy]-ycoors_next[L][M][jj-sy];
         yy = (ycoors_next[L][M][jj+1-sy]-ycoors_next[L][M][jj-sy])/2;

         for (ii = ii1; ii <= ii2; ii++)
         {
           dx = SIZE_CELL(ii,sx,fs->dsx);
           xx = COORD_CELL(ii, sx, fs->dsx);
           w=exp(-0.5*(pow(((xx-xc)/filtx),2) + pow(((yy-yc)/filty),2)))*dx*dy;
           sum_sxx+=sxx_next[L][jj][ii]*w;
           sum_w+=w;
         }
      }

      sum_w=max(sum_w,0.0);
      gsxx_eff_ave[L][j][i]=sum_sxx/sum_w;

    }//End loop over i
  }// End loop over j
  

  //restore ycoors arrays
  ierr = DMDAVecRestoreArray(jr->DA_CELL_1D, vycoors_prev, &ycoors_prev); CHKERRQ(ierr);
  ierr = VecRestoreArray(vycoors_prev, &lycoors_prev); CHKERRQ(ierr);
  ierr = DMRestoreGlobalVector(jr->DA_CELL_1D, &vycoors_prev); CHKERRQ(ierr);

  ierr = DMDAVecRestoreArray(jr->DA_CELL_1D, vycoors, &ycoors); CHKERRQ(ierr);
  ierr = VecRestoreArray(vycoors, &lycoors); CHKERRQ(ierr);
  ierr = DMRestoreGlobalVector(jr->DA_CELL_1D, &vycoors); CHKERRQ(ierr);

  ierr = DMDAVecRestoreArray(jr->DA_CELL_1D, vycoors_next, &ycoors_next); CHKERRQ(ierr);
  ierr = VecRestoreArray(vycoors_next, &lycoors_next); CHKERRQ(ierr);
  ierr = DMRestoreGlobalVector(jr->DA_CELL_1D, &vycoors_next); CHKERRQ(ierr);

  //restore ybound arrays
  ierr = DMDAVecRestoreArray(jr->DA_CELL_1D, vybound_prev, &ybound_prev); CHKERRQ(ierr);
  ierr = VecRestoreArray(vybound_prev, &lybound_prev); CHKERRQ(ierr);
  ierr = DMRestoreGlobalVector(jr->DA_CELL_1D, &vybound_prev); CHKERRQ(ierr);

  ierr = DMDAVecRestoreArray(jr->DA_CELL_1D, vybound, &ybound); CHKERRQ(ierr);
  ierr = VecRestoreArray(vybound, &lybound); CHKERRQ(ierr);
  ierr = DMRestoreGlobalVector(jr->DA_CELL_1D, &vybound); CHKERRQ(ierr);

  ierr = DMDAVecRestoreArray(jr->DA_CELL_1D, vybound_next, &ybound_next); CHKERRQ(ierr);
  ierr = VecRestoreArray(vybound_next, &lybound_next); CHKERRQ(ierr);
  ierr = DMRestoreGlobalVector(jr->DA_CELL_1D, &vybound_next); CHKERRQ(ierr);

  //restore sxx arrays
  ierr = DMDAVecRestoreArray(jr->DA_CELL_2D, vsxx_prev, &sxx_prev); CHKERRQ(ierr);
  ierr = VecRestoreArray(vsxx_prev, &lsxx_prev); CHKERRQ(ierr);
  ierr = DMRestoreGlobalVector(jr->DA_CELL_2D, &vsxx_prev); CHKERRQ(ierr);

  ierr = DMDAVecRestoreArray(jr->DA_CELL_2D, vsxx, &sxx); CHKERRQ(ierr);
  ierr = VecRestoreArray(vsxx, &lsxx); CHKERRQ(ierr);
  ierr = DMRestoreGlobalVector(jr->DA_CELL_2D, &vsxx); CHKERRQ(ierr);

  ierr = DMDAVecRestoreArray(jr->DA_CELL_2D, vsxx_next, &sxx_next); CHKERRQ(ierr);
  ierr = VecRestoreArray(vsxx_next, &lsxx_next); CHKERRQ(ierr);
  ierr = DMRestoreGlobalVector(jr->DA_CELL_2D, &vsxx_next); CHKERRQ(ierr);

//---------------------------------------------------------------------------------------------
//  averaging over time
//---------------------------------------------------------------------------------------------
  if (dike->istep_nave>1)
  {
   ierr = DMDAGetCorners(jr->DA_CELL_2D_tave, &sx, &sy, &sisc, &nx, &ny, &istep_nave); CHKERRQ(ierr);

   if(istep_nave!=dike->istep_nave) 
   {
      SETERRQ2(PETSC_COMM_WORLD, PETSC_ERR_USER, "Problems: istep_nave=%i, dike->istep_nave=%i\n", istep_nave, dike->istep_nave);
   }

   ierr = DMDAVecGetArray(jr->DA_CELL_2D_tave, dike->sxx_eff_ave_hist, &gsxx_eff_ave_hist); CHKERRQ(ierr);

   dike->istep_count++;

   if (dike->istep_count+1 > istep_nave) 
   {
      dike->istep_count=0;
   }  
    
   for (j = j1+sy; j <= j2+sy; j++ )  //Global coordinates
   { 
      for (i=sx; i < sx+ny; i++)
      {
         sum_sxx=0;
         gsxx_eff_ave_hist[sisc+dike->istep_count][j][i]=gsxx_eff_ave[L][j][i];  //array for current step

         for (istep_count=sisc; istep_count<sisc+istep_nave; istep_count++)
         {
            sum_sxx+=gsxx_eff_ave_hist[istep_count][j][i];
         }

         gsxx_eff_ave[L][j][i]=sum_sxx/((PetscScalar)istep_nave);
      }
    }

   ierr = DMDAVecRestoreArray(jr->DA_CELL_2D_tave, dike->sxx_eff_ave_hist, &gsxx_eff_ave_hist); CHKERRQ(ierr);
  }// end if nstep_ave>1

  if (L==0 && dbug3 < 0.05/jr->ts->nstep_out)  //debugging
  { 
    START_PLANE_LOOP
      xc=COORD_CELL(i, sx, fs->dsx);
      yc=COORD_CELL(j, sy, fs->dsy);
      PetscSynchronizedPrintf(PETSC_COMM_WORLD,"202020.2020 %i %g %g %g %i\n", jr->ts->istep+1,xc, yc, gsxx_eff_ave[L][j][i], nD);   //debugging    
    END_PLANE_LOOP  
  }            
  PetscSynchronizedFlush(PETSC_COMM_WORLD,PETSC_STDOUT);   //debugging    

  //restore arrays
  ierr = DMDAVecRestoreArray(jr->DA_CELL_2D, dike->sxx_eff_ave, &gsxx_eff_ave); CHKERRQ(ierr);

  PetscFunctionReturn(0);  
}  

//----------------------------------------------------------------------------------------------------
// Set bounds of NotInAir box based on peak sxx_eff_ave
// NOTE that NOW, this only works if cpu_x =1
//

PetscErrorCode Set_dike_zones(JacRes *jr, PetscInt nD, PetscInt nPtr, PetscInt j1, PetscInt j2)
{

  FDSTAG      *fs;
  Dike        *dike;
  Discret1D   *dsx, *dsz;
  Ph_trans_t  *CurrPhTr;
  PetscScalar ***gsxx_eff_ave;
  PetscScalar xcenter, sxx_max, dike_width, mindist, xshift, xcell, dx;
  PetscInt    i, lj, j, sx, sy, sz, nx, ny, nz, L, Lx, ixcenter;
  PetscScalar dbug1, dbug2, dbug3, ycell;
  PetscScalar sxxm, sxxp, dx12, dsdx1, dsdx2, x_maxsxx;   
  PetscInt    ixmax;
 
  PetscErrorCode ierr;
  PetscFunctionBeginUser;

  fs  =  jr->fs;
  dsz = &fs->dsz;
  dsx = &fs->dsx;
  L   =  dsz->rank;
  Lx  =  dsx->rank;

  dbug1=(((PetscScalar)jr->ts->istep+1)/jr->ts->nstep_out);  //debugging
  dbug2=floor(((PetscScalar)jr->ts->istep+1)/jr->ts->nstep_out); //debugging
  dbug3=dbug1-dbug2; //debugging

  dike = jr->dbdike->matDike+nD;
  CurrPhTr = jr->dbm->matPhtr+nPtr;

  if (Lx>0)
  {
     PetscPrintf(PETSC_COMM_WORLD,"Set_dike_zones requires cpu_x = 1 Lx = %i \n", Lx);
     SETERRQ1(PETSC_COMM_WORLD, PETSC_ERR_USER, "Set_dike_zones requires cpu_x = 1 Lx = %i \n", Lx);
  }
  ierr = DMDAVecGetArray(jr->DA_CELL_2D, dike->sxx_eff_ave, &gsxx_eff_ave); CHKERRQ(ierr);
  ierr = DMDAGetCorners(fs->DA_CEN, &sx, &sy, &sz, &nx, &ny, &nz); CHKERRQ(ierr);
                                        
  for(lj = j1; lj <= j2; lj++)  //local index
  {
     sxx_max=-1e12;
     mindist=1e12;
     ixcenter = 0;
     xshift=0;
     ixmax=sx+1;

     j=sy+lj;  //global index
     dike_width=CurrPhTr->celly_xboundR[lj]-CurrPhTr->celly_xboundL[lj];
     xcenter=(CurrPhTr->celly_xboundR[lj] + CurrPhTr->celly_xboundL[lj])/2;

     for(i=sx+1; i < sx+nx-1; i++) 
     {
        xcell=COORD_CELL(i, sx, fs->dsx);
        if (fabs(xcell-xcenter) <= mindist) //find indice of dike zone center (xcenter)
        {
           ixcenter=i;
           mindist=fabs(xcell-xcenter);
        }
     } //end loop to find ixcenter
 
     for(i=ixcenter-2; i <= ixcenter+2; i++) //find max gsxx_eff at each value of y
     {
        if ((gsxx_eff_ave[L][j][i] > sxx_max))
        {
           sxx_max=gsxx_eff_ave[L][j][i];
           //xshift=COORD_CELL(i, sx, fs->dsx)-xcenter;
           ixmax=i;
        }
   
     } 
     //finding where slope of dsxx/dx=0
     sxxm =  gsxx_eff_ave[L][j][ixmax-1];  //left of maximum point
     sxxp =  gsxx_eff_ave[L][j][ixmax+1]; ;  //right of max. point
 
     dsdx1=2*(sxx_max-sxxm)/(SIZE_CELL(ixmax-1, sx, fs->dsx)+SIZE_CELL(ixmax, sx, fs->dsx));  //slope left of max
     dsdx2=2*(sxxp-sxx_max)/(SIZE_CELL(ixmax+1, sx, fs->dsx)+SIZE_CELL(ixmax, sx, fs->dsx));  //slope right of max
     dx12=(COORD_CELL(ixmax+1, sx, fs->dsx)-COORD_CELL(ixmax-1, sx, fs->dsx))/2;

     if ((dsdx1>0) & (dsdx2<0))  //if local maximum, interpolate to find where dsdx=0;
     {
        x_maxsxx=(COORD_CELL(ixmax-1, sx, fs->dsx)+COORD_CELL(ixmax, sx, fs->dsx))/2-dsdx1/(dsdx2-dsdx1)*dx12;
     }
     else  //just higher on either side of dike
     {
        x_maxsxx=COORD_CELL(ixmax,sx,fs->dsx);
     }

     xshift=x_maxsxx-xcenter;


     dx=SIZE_CELL(ixcenter,sx, fs->dsx);  
     if (xshift>0 && fabs(xshift) > 0.5*SIZE_CELL(ixcenter, sx, fs->dsx)) //ensure new center is within width of cell to right of center
     {
        xshift=0.5*SIZE_CELL(ixcenter, sx, fs->dsx);
     }
     else if (xshift<0 && fabs(xshift) > 0.5*SIZE_CELL(ixcenter-1, sx, fs->dsx)) //ensure its within the width of cell left of center
     {
        xshift=-0.5*SIZE_CELL(ixcenter-1, sx, fs->dsx);
     }

     CurrPhTr->celly_xboundL[lj]=xcenter+xshift-dike_width/2; 
     CurrPhTr->celly_xboundR[lj]=xcenter+xshift+dike_width/2;  

     if (L==0 && dbug3 < 0.05/jr->ts->nstep_out)   //debugging
     {
        ycell = COORD_CELL(j, sy, fs->dsy);  //debugging
        xcell=(COORD_CELL(ixmax-1, sx, fs->dsx)+COORD_CELL(ixmax, sx, fs->dsx))/2;
        PetscSynchronizedPrintf(PETSC_COMM_WORLD,"303030.3030 %i %g %g %g %g %g %g %g %i\n", jr->ts->istep+1, ycell, xcenter+xshift, 
        CurrPhTr->celly_xboundL[lj], CurrPhTr->celly_xboundR[lj], x_maxsxx, xcell, COORD_CELL(ixmax, sx, fs->dsx),nD);  //debugging
     }

  }//end loop over j cell row

  PetscSynchronizedFlush(PETSC_COMM_WORLD,PETSC_STDOUT);
  ierr = DMDAVecRestoreArray(jr->DA_CELL_2D, dike->sxx_eff_ave, &gsxx_eff_ave); CHKERRQ(ierr);
     
  PetscFunctionReturn(0);  
}

//---------------------------------------------------------------------------

PetscErrorCode DynamicDike_ReadRestart(DBPropDike *dbdike, DBMat *dbm, JacRes *jr, FB *fb, FILE *fp, PetscBool PrintOutput)  
{
  Controls    *ctrl;
  Dike        *dike;
  PetscInt   nD, numDike;

  PetscErrorCode ierr;
  PetscFunctionBeginUser;

  ctrl = &jr->ctrl;
  if (!ctrl->actDike) PetscFunctionReturn(0);   // only execute this function if dikes are active

  numDike    = dbdike->numDike; // number of dikes

  // create dike database
  ierr = DBDikeCreate(dbdike, dbm, fb, jr, PETSC_TRUE);   CHKERRQ(ierr);

  for(nD = 0; nD < numDike; nD++)
  {
    dike = jr->dbdike->matDike+nD;
    if (dike->dyndike_start)
     {
      // read mean stress history, 2D array (local vector created with DA_CELL_2D_tave in DBReadDike)
      ierr = VecReadRestart(dike->sxx_eff_ave_hist, fp); CHKERRQ(ierr);
     }
  }
  PetscFunctionReturn(0);
}
//------------------------------------------------------------------------------------------------------------//

//---------------------------------------------------------------------------

PetscErrorCode DynamicDike_WriteRestart(JacRes *jr, FILE *fp)
{

  Controls    *ctrl;
  Dike        *dike;
  PetscInt   nD, numDike;

  PetscErrorCode ierr;
  PetscFunctionBeginUser;

  ctrl = &jr->ctrl;
  if (!ctrl->actDike) PetscFunctionReturn(0);   // only execute this function if dikes are active

  numDike    = jr->dbdike->numDike; // number of dikes

  for(nD = 0; nD < numDike; nD++)
  {
    dike = jr->dbdike->matDike+nD;
    if (dike->dyndike_start)
    {
      // WRITE mean stress history 2D array (local vector created with DA_CELL_2D_tave in DBReadDike)
       ierr = VecWriteRestart(dike->sxx_eff_ave_hist, fp); CHKERRQ(ierr);
    }
  }


  PetscFunctionReturn(0);
}
  
//---------------------------------------------------------------------------

PetscErrorCode DynamicDike_Destroy(JacRes *jr)
{
  
  Dike        *dike;
  Controls    *ctrl;
  PetscInt   nD, numDike, dyndike_on;

  PetscErrorCode ierr;
  PetscFunctionBeginUser;

  ctrl = &jr->ctrl;

  if (!ctrl->actDike) PetscFunctionReturn(0);   // only execute this function if dikes are active


  numDike    = jr->dbdike->numDike; // number of dikes
  dyndike_on=0;
  for(nD = 0; nD < numDike; nD++)
  {
     dike = jr->dbdike->matDike+nD;
     if (dike->dyndike_start)
     {
       ierr = VecDestroy(&dike->sxx_eff_ave_hist); CHKERRQ(ierr);
       dyndike_on=1;
     }
  }

  if (dyndike_on==1)
  {
    ierr = DMDestroy(&jr->DA_CELL_2D_tave); CHKERRQ(ierr);
    ierr = DMDestroy(&jr->DA_CELL_1D); CHKERRQ(ierr);    
  }

  PetscFunctionReturn(0);
}<|MERGE_RESOLUTION|>--- conflicted
+++ resolved
@@ -68,16 +68,11 @@
 
         // read all dike parameter blocks from file
 
-<<<<<<< HEAD
-        PetscErrorCode ierr;
-        PetscFunctionBeginUser;
-=======
   Dike     *dike;
   FDSTAG   *fs;
   PetscScalar ***gsxx_eff_ave_hist;
   PetscInt jj, nD, numDike, numdyndike, istep_nave;
   PetscInt i, j, istep_count, sx, sy, sisc, nx, ny;
->>>>>>> 444d4feb
 
   PetscErrorCode ierr;
   PetscFunctionBeginUser;
@@ -98,21 +93,13 @@
       if (PrintOutput)
         PetscPrintf(PETSC_COMM_WORLD,"Dike blocks : \n");
 
-<<<<<<< HEAD
-		// error checking
-                if(fb->nblocks > _max_num_dike_)
-                {
-                        SETERRQ(PETSC_COMM_WORLD, PETSC_ERR_USER, "Too many dikes specified! Max allowed: %lld", (LLD)_max_num_dike_);
-                }
-=======
       // initialize ID for consistency checks                                                                                                                 
 
       for(jj = 0; jj < _max_num_dike_ ; jj++) dbdike->matDike[jj].ID = -1;
 
       // error checking
       if(fb->nblocks >_max_num_dike_)
-        SETERRQ1(PETSC_COMM_WORLD, PETSC_ERR_USER, "Too many dikes specified! Max allowed: %lld", (LLD)_max_num_dike_ );
->>>>>>> 444d4feb
+        SETERRQ(PETSC_COMM_WORLD, PETSC_ERR_USER, "Too many dikes specified! Max allowed: %lld", (LLD)_max_num_dike_ );
 
       // store actual number of dike blocks 
       dbdike->numDike = fb->nblocks;
@@ -184,28 +171,16 @@
 //---------------------------------------------------------------------------
 PetscErrorCode DBReadDike(DBPropDike *dbdike, DBMat *dbm, FB *fb, JacRes *jr, PetscBool PrintOutput)
 {
-<<<<<<< HEAD
-        // read dike parameter from file 
-        Dike     *dike;
-        PetscInt  ID;
+	// read dike parameter from file
+	Dike     *dike;
+	PetscInt  ID;
 	Scaling  *scal;
 	
-        PetscErrorCode ierr;
-        PetscFunctionBeginUser;
-=======
-  // read dike parameter from file 
-  Dike     *dike;
-  FDSTAG   *fs;
-  PetscInt  ID;
-  Scaling  *scal;
-  	
-  PetscErrorCode ierr;
-  PetscFunctionBeginUser;
->>>>>>> 444d4feb
+	PetscErrorCode ierr;
+	PetscFunctionBeginUser;
 
 	// access context           
-  scal = dbm->scal;
-  fs = jr->fs;
+	scal = dbm->scal;
 
   // Dike ID                                                                                                                                                         
   ierr    = getIntParam(fb, _REQUIRED_, "ID", &ID, 1, dbdike->numDike-1); CHKERRQ(ierr);
@@ -579,7 +554,7 @@
           }
        }//end loop over Phtr
        if (nPtr==-1) 
-       SETERRQ2(PETSC_COMM_WORLD, PETSC_ERR_USER, "PhaseTransID problems with dike %i, nPtr=%i\n", nD, nPtr);
+       SETERRQ(PETSC_COMM_WORLD, PETSC_ERR_USER, "PhaseTransID problems with dike %i, nPtr=%i\n", nD, nPtr);
        CurrPhTr = jr->dbm->matPhtr+nPtr;
        //---------------------------------------------------------------------------------------------
        //  Find y-bounds of current dynamic dike
@@ -597,7 +572,8 @@
 
       ierr = Compute_sxx_eff(jr,nD, j1, j2); CHKERRQ(ierr);  //compute mean effective sxx across the lithosphere
 
-      ierr = Smooth_sxx_eff(jr,nD, nPtr, j1, j2); CHKERRQ(ierr);  //smooth mean effective sxx  
+//      ierr = Smooth_sxx_eff(jr,nD, nPtr, j1, j2); CHKERRQ(ierr);  //smooth mean effective sxx
+        ierr = Smooth_sxx_eff(jr,nD, j1, j2); CHKERRQ(ierr);  //smooth mean effective sxx
 
       ierr = Set_dike_zones(jr, nD, nPtr,j1, j2); CHKERRQ(ierr); //centered on peak sxx_eff_ave  //commented out for debugging
     }
@@ -617,13 +593,15 @@
   PetscScalar  *lsxx, *lliththick, *lzsol;
   PetscScalar dz, ***lT, Tc, *grav, Tsol, dPmag;
   PetscScalar dbug1, dbug2, dbug3, xcell, ycell;
-  PetscInt    i, j, k, sx, sy, sz, nx, ny, nz, L, ID, AirPhase, M;
+  PetscInt    i, j, k, sx, sy, sz, nx, ny, nz, L, ID, AirPhase;
+//  PetscInt    M;
   PetscMPIInt    rank;
 
 
   FDSTAG      *fs;
   Dike        *dike;
-  Discret1D   *dsz,  *dsy;
+  Discret1D   *dsz;
+  //Discret1D   *dsy;
   SolVarCell  *svCell;
   Controls    *ctrl;
 
@@ -640,8 +618,8 @@
 
   fs  =  jr->fs;
   dsz = &fs->dsz;
-  dsy = &fs->dsy;
-  M   =  (PetscInt)dsy->rank;
+  //dsy = &fs->dsy;
+  //M   =  (PetscInt)dsy->rank;
   //dsx = &fs->dsx;  //debugging
   //scal = fs->scal; //debugging
   L   =  (PetscInt)dsz->rank;
@@ -822,22 +800,26 @@
 // Apply a box filter to the depth-averaged effective stress.  
 // **NOTE** There is NO message passing between adjacent procs in x, so this wont work well if the zone of high 
 // stress is spit by a processor boundary. This will work completely if cpu_x = 1
-
-PetscErrorCode Smooth_sxx_eff(JacRes *jr, PetscInt nD, PetscInt nPtr, PetscInt j1, PetscInt j2)
+PetscErrorCode Smooth_sxx_eff(JacRes *jr, PetscInt nD, PetscInt  j1, PetscInt j2)
+//PetscErrorCode Smooth_sxx_eff(JacRes *jr, PetscInt nD, PetscInt nPtr, PetscInt j1, PetscInt j2)
 {
 
   FDSTAG      *fs;
   Dike        *dike;
-  Discret1D   *dsx, *dsz, *dsy;
-  Ph_trans_t  *CurrPhTr;
+  Discret1D   *dsz, *dsy;
+  //Discret1D   *dsx;
+
+  //Ph_trans_t  *CurrPhTr;
 
   PetscScalar ***gsxx_eff_ave, ***gsxx_eff_ave_hist;
   PetscScalar xc, yc, xx, yy, dx, dy, sum_sxx, sum_w;
   PetscInt    j, jj, j1prev, j2prev, j1next, j2next, jj1, jj2; 
   PetscInt    i,ii, ii1, ii2;
   PetscInt    sx, sy, sz, nx, ny, nz;
-  PetscInt    L, M, N, rank;
-  PetscInt    sisc, istep_count, istep_nave, nPtrfound;
+  PetscInt    L, M, rank;
+  //PetscInt    N;
+  PetscInt    sisc, istep_count, istep_nave;
+  //PetscInt    nPtrfound;
   Vec         vycoors, vycoors_prev, vycoors_next;
   Vec         vybound, vybound_prev, vybound_next;
   Vec         vsxx, vsxx_prev, vsxx_next;
@@ -860,10 +842,10 @@
   fs  =  jr->fs;
   dsz = &fs->dsz;
   dsy = &fs->dsy;
-  dsx = &fs->dsx;
+  //dsx = &fs->dsx;
   L   =  (PetscInt)dsz->rank;
   M   =  (PetscInt)dsy->rank;
-  N   =  (PetscInt)dsx->rank;
+  //N   =  (PetscInt)dsx->rank;
   //scal = fs->scal;  //debugging
   dbug1=(((PetscScalar)jr->ts->istep+1)/jr->ts->nstep_out);  //debugging
   dbug2=floor(((PetscScalar)jr->ts->istep+1)/jr->ts->nstep_out); //debugging
@@ -871,7 +853,7 @@
 
   ierr = DMDAGetCorners(fs->DA_CEN, &sx, &sy, &sz, &nx, &ny, &nz); CHKERRQ(ierr);
 
-  CurrPhTr = jr->dbm->matPhtr+nPtr;
+  //CurrPhTr = jr->dbm->matPhtr+nPtr;
   dike = jr->dbdike->matDike+nD;
   filtx=dike->filtx;
   filty=dike->filty;
@@ -1155,7 +1137,7 @@
 
    if(istep_nave!=dike->istep_nave) 
    {
-      SETERRQ2(PETSC_COMM_WORLD, PETSC_ERR_USER, "Problems: istep_nave=%i, dike->istep_nave=%i\n", istep_nave, dike->istep_nave);
+      SETERRQ(PETSC_COMM_WORLD, PETSC_ERR_USER, "Problems: istep_nave=%i, dike->istep_nave=%i\n", istep_nave, dike->istep_nave);
    }
 
    ierr = DMDAVecGetArray(jr->DA_CELL_2D_tave, dike->sxx_eff_ave_hist, &gsxx_eff_ave_hist); CHKERRQ(ierr);
@@ -1215,7 +1197,8 @@
   Discret1D   *dsx, *dsz;
   Ph_trans_t  *CurrPhTr;
   PetscScalar ***gsxx_eff_ave;
-  PetscScalar xcenter, sxx_max, dike_width, mindist, xshift, xcell, dx;
+  PetscScalar xcenter, sxx_max, dike_width, mindist, xshift, xcell;
+  //PetscScalar dx;
   PetscInt    i, lj, j, sx, sy, sz, nx, ny, nz, L, Lx, ixcenter;
   PetscScalar dbug1, dbug2, dbug3, ycell;
   PetscScalar sxxm, sxxp, dx12, dsdx1, dsdx2, x_maxsxx;   
@@ -1240,7 +1223,7 @@
   if (Lx>0)
   {
      PetscPrintf(PETSC_COMM_WORLD,"Set_dike_zones requires cpu_x = 1 Lx = %i \n", Lx);
-     SETERRQ1(PETSC_COMM_WORLD, PETSC_ERR_USER, "Set_dike_zones requires cpu_x = 1 Lx = %i \n", Lx);
+     SETERRQ(PETSC_COMM_WORLD, PETSC_ERR_USER, "Set_dike_zones requires cpu_x = 1 Lx = %i \n", Lx);
   }
   ierr = DMDAVecGetArray(jr->DA_CELL_2D, dike->sxx_eff_ave, &gsxx_eff_ave); CHKERRQ(ierr);
   ierr = DMDAGetCorners(fs->DA_CEN, &sx, &sy, &sz, &nx, &ny, &nz); CHKERRQ(ierr);
@@ -1297,7 +1280,7 @@
      xshift=x_maxsxx-xcenter;
 
 
-     dx=SIZE_CELL(ixcenter,sx, fs->dsx);  
+     //dx=SIZE_CELL(ixcenter,sx, fs->dsx);
      if (xshift>0 && fabs(xshift) > 0.5*SIZE_CELL(ixcenter, sx, fs->dsx)) //ensure new center is within width of cell to right of center
      {
         xshift=0.5*SIZE_CELL(ixcenter, sx, fs->dsx);
@@ -1327,8 +1310,8 @@
 }
 
 //---------------------------------------------------------------------------
-
-PetscErrorCode DynamicDike_ReadRestart(DBPropDike *dbdike, DBMat *dbm, JacRes *jr, FB *fb, FILE *fp, PetscBool PrintOutput)  
+PetscErrorCode DynamicDike_ReadRestart(DBPropDike *dbdike, DBMat *dbm, JacRes *jr, FB *fb, FILE *fp)
+//PetscErrorCode DynamicDike_ReadRestart(DBPropDike *dbdike, DBMat *dbm, JacRes *jr, FB *fb, FILE *fp, PetscBool PrintOutput)
 {
   Controls    *ctrl;
   Dike        *dike;
