/*@ ~~~~~~~~~~~~~~~~~~~~~~~~~~~~~~~~~~~~~~~~~~~~~~~~~~~~~~~~~~~~~~~~~~~~~~~~~
 **
 **    Copyright (c) 2011-2015, JGU Mainz, Anton Popov, Boris Kaus
 **    All rights reserved.
 **
 **    This software was developed at:
 **
 **         Institute of Geosciences
 **         Johannes-Gutenberg University, Mainz
 **         Johann-Joachim-Becherweg 21
 **         55128 Mainz, Germany
 **
 **    project:    LaMEM                                                                                                                                                
 **    filename:   dike.cpp
 **
 **    LaMEM is free software: you can redistribute it and/or modify
 **    it under the terms of the GNU General Public License as published
 **    by the Free Software Foundation, version 3 of the License.
 **
 **    LaMEM is distributed in the hope that it will be useful,
 **    but WITHOUT ANY WARRANTY; without even the implied warranty of
 **    MERCHANTABILITY or FITNESS FOR A PARTICULAR PURPOSE.
 **    See the GNU General Public License for more details.
 **
 **    You should have received a copy of the GNU General Public License
 **    along with LaMEM. If not, see <http://www.gnu.org/licenses/>.
 **
 **
 **    Contact:
 **        Boris Kaus       [kaus@uni-mainz.de]
 **        Anton Popov      [popov@uni-mainz.de]
 **
 **
 **    This routine:
 **         Anton Popov      [popov@uni-mainz.de]
 **         Boris Kaus       [kaus@uni-mainz.de]
 **         Jana Schierjott
 **         Garrett Ito
 **
 ** ~~~~~~~~~~~~~~~~~~~~~~~~~~~~~~~~~~~~~~~~~~~~~~~~~~~~~~~~~~~~~~~~~~~~~~~ @*/
/*

    This file defines properties for the dike which is defined as an additional 
    source term on the RHS of the continutiy equation

*/
//---------------------------------------------------------------------------
//.................. DIKE PARAMETERS READING ROUTINES....................
//---------------------------------------------------------------------------
#include "LaMEM.h"
#include "phase.h"
#include "parsing.h"
//#include "JacRes.h"
#include "dike.h"
#include "constEq.h"
#include "bc.h"
#include "tssolve.h"
#include "scaling.h"
//---------------------------------------------------------------------------
#undef __FUNCT__
#define __FUNCT__ "DBDikeCreate"
PetscErrorCode DBDikeCreate(DBPropDike *dbdike, DBMat *dbm, FB *fb, PetscBool PrintOutput)   
{

        // read all dike parameter blocks from file
  
        PetscInt jj;

        PetscErrorCode ierr;
        PetscFunctionBegin;

        //===============                                                                                                                                               
        // DIKE PARAMETER                                                                                                               
        //===============                                                                                                                                               

        // setup block access mode                                                                                                                                      
        ierr = FBFindBlocks(fb, _OPTIONAL_, "<DikeStart>", "<DikeEnd>"); CHKERRQ(ierr);

        if(fb->nblocks)
        {
                // print overview of dike blocks from file                                                                                                           
                if (PrintOutput)
		  {
		    PetscPrintf(PETSC_COMM_WORLD,"Dike blocks : \n");
		  }
                // initialize ID for consistency checks                                                                                                                 
                for(jj = 0; jj < _max_num_dike_; jj++) dbdike->matDike[jj].ID = -1;


		// error checking
                if(fb->nblocks > _max_num_dike_)
                {
                        SETERRQ1(PETSC_COMM_WORLD, PETSC_ERR_USER, "Too many dikes specified! Max allowed: %lld", (LLD)_max_num_dike_);
                }

                // store actual number of dike blocks 
                dbdike->numDike = fb->nblocks;

                if (PrintOutput){
                        PetscPrintf(PETSC_COMM_WORLD,"--------------------------------------------------------------------------\n");
                }
		
                // read each individual dike block                                                                                                                   
                for(jj = 0; jj < fb->nblocks; jj++)
                {
		  ierr = DBReadDike(dbdike, dbm, fb, PrintOutput); CHKERRQ(ierr);

                        fb->blockID++;
                }
        }

	ierr = FBFreeBlocks(fb); CHKERRQ(ierr);

	PetscFunctionReturn(0);
}
//---------------------------------------------------------------------------
#undef __FUNCT__
#define __FUNCT__ "DBReadDike"
PetscErrorCode DBReadDike(DBPropDike *dbdike, DBMat *dbm, FB *fb, PetscBool PrintOutput)
{
        // read dike parameter from file 
        Dike     *dike;
        PetscInt  ID;
	Scaling  *scal;
	
        PetscErrorCode ierr;
        PetscFunctionBegin;

	// access context
	scal    =  dbm->scal;
	
        // Dike ID                                                                                                                                                         
        ierr    = getIntParam(fb, _REQUIRED_, "ID", &ID, 1, dbdike->numDike-1); CHKERRQ(ierr);
        fb->ID  = ID;

        // get pointer to specified dike parameters
        dike = dbdike->matDike + ID;

        // check ID
        if(dike->ID != -1)
        {
                 SETERRQ(PETSC_COMM_WORLD, PETSC_ERR_USER, "Duplicate of Dike option!");
        }

        // set ID 
        dike->ID = ID;

	// read and store dike  parameters. 
        ierr = getScalarParam(fb, _REQUIRED_, "Mf",      &dike->Mf,      1, 1.0);              CHKERRQ(ierr);
        ierr = getScalarParam(fb, _REQUIRED_, "Mb",      &dike->Mb,      1, 1.0);              CHKERRQ(ierr);
	ierr = getIntParam(   fb, _REQUIRED_, "PhaseID", &dike->PhaseID, 1, dbm->numPhases-1); CHKERRQ(ierr);  
	ierr = getIntParam(   fb, _REQUIRED_, "PhaseTransID", &dike->PhaseTransID, 1, dbm->numPhtr-1); CHKERRQ(ierr);
	ierr = getScalarParam(fb, _OPTIONAL_, "t0_dike", &dike->t0_dike, 1, 1.0);       CHKERRQ(ierr);
	ierr = getScalarParam(fb, _OPTIONAL_, "t1_dike", &dike->t1_dike, 1, 1.0);       CHKERRQ(ierr);
	ierr = getScalarParam(fb, _OPTIONAL_, "v_dike",  &dike->v_dike,  1, 1.0);   CHKERRQ(ierr);

	// scale parameters
      	dike->t0_dike /= scal->time;
       	dike->t1_dike /= scal->time;
	dike->v_dike  /= scal->velocity; 

        if (PrintOutput)
	  {
	    PetscPrintf(PETSC_COMM_WORLD,"   Dike parameters ID[%lld] : Mf = %g, Mb = %g\n", (LLD)(dike->ID), dike->Mf, dike->Mb);
      	    PetscPrintf(PETSC_COMM_WORLD,"   Optional dike parameters: v_dike = %g \n", dike->v_dike, scal->lbl_velocity);
	    PetscPrintf(PETSC_COMM_WORLD,"                             t0_dike = %g \n", dike->t0_dike, scal->lbl_time);
	    PetscPrintf(PETSC_COMM_WORLD,"                             t1_dike = %g \n", dike->t1_dike, scal->lbl_time);
	    PetscPrintf(PETSC_COMM_WORLD,"--------------------------------------------------------------------------\n");
        }

        PetscFunctionReturn(0);
}
//------------------------------------------------------------------------------------------------------------------
#undef __FUNCT__
#define __FUNCT__ "GetDikeContr"
PetscErrorCode GetDikeContr(ConstEqCtx *ctx,
                                  PetscScalar *phRat,          // phase ratios in the control volume
                                  PetscScalar &dikeRHS)
{
  
  BCCtx       *bc;
  Dike        *dike;
  Ph_trans_t  *PhaseTrans;
  PetscInt     i, j, numDike;
  PetscScalar  v_spread, M, left, right;
  
  numDike    = ctx->numDike;
  bc         = ctx->bc;
  PhaseTrans = ctx->PhaseTrans;

  j = 0;
  
  // loop through all dike blocks
  for(j = 0; j < numDike; j++)
    {

      // access the parameters of the dike depending on the dike block
      dike = ctx->matDike+j;

      // access the phase ID of the dike parameters of each dike
      i = dike->PhaseID;   // correct phase ID
      
      // check if the phase ratio of a dike phase is greater than 0 in the current cell
      if(phRat[i]>0)
	{
	  if(dike->Mb == dike->Mf)
	    {
	      // constant M
	      M = dike->Mf;
	      v_spread = PetscAbs(bc->velin);
	      left = PhaseTrans->bounds[0];
	      right = PhaseTrans->bounds[1];
	      dike->dikeRHS = M * 2 * v_spread / PetscAbs(left-right);  // necessary to write dike->dikeRHS?
	    }
	  
	  /*else                                                                                                                                                          
            {
	    // Mb an Mf are different
	    // FDSTAG *fs;
	    
	    // access context
	    // fs = bc->fs;
	    // bdx = SIZE_NODE(i, sx, fs->dsx); // distance between two neighbouring cell centers in x-direction 
	    //  cdx = SIZE_CELL(i, sx, fs->dsx); // distance between two neigbouring nodes in x-direction       
            
	    if(front == back)
	    {
	    // linear interpolation between different M values, Mf is M in front, Mb is M in back
	    M = dike.Mf + (dike.Mb - dike.Mf) * (y/(PetscAbs(front+back))); 
	    dikeRHS = M * 2 * v_spread / PetscAbs(left+right);  // [1/s] SCALE THIS TERM, now it is in km
	    }
	    else
	    {
	    // linear interpolation if the ridge/dike phase is oblique
	    y = COORD_CELL(j,sy,fs->dsy);
	    M = Mf + (Mb - Mf) * (y/(PetscAbs(front+back)));
	    dikeRHS = M * 2 * v_spread / PetscAbs(left+right);  // [1/s] SCALE THIS TERM, now it is in km 
	    }
            }*/
	  else
            {
              dike->dikeRHS = 0.0;   // necessary dike->dikeRHS ?? not really right? it is always passed as a variable
            }
<<<<<<< HEAD

             dikeRHS += phRat[i]*matDike->dikeRHS;   // is it correct to just use dikeRHS? still necessary to save as dike->dikeRHS before because used in cellconsteq?

	      }
        }
    PetscFunctionReturn(0);

}

//------------------------------------------------------------------------------------------------------------------
#undef __FUNCT__
#define __FUNCT__ "MovingDike"
PetscErrorCode MovingDike(DBPropDike *dbdike,
			  Ph_trans_t *PhaseTrans,
			  TSSol *ts)
{

  //  PetscInt     i, numDike;
  PetscScalar  t0_dike, t1_dike, v_dike;
  PetscScalar  t_current, dt;                 // dt is time step from last to current time I believe

  Scaling *scal;  //only for testing here
  scal = ts->scal;  // only for testing here
  
  //  PetscFunctionBegin;  NECESSARY?

  //  numDike    = dbdike->numDike;
  t0_dike    = dbdike->matDike->t0_dike;
  t1_dike    = dbdike->matDike->t1_dike;
  v_dike     = dbdike->matDike->v_dike;
  
  //  PetscPrintf(PETSC_COMM_WORLD," t1_dike = %g\n", t1_dike * scal->time);
  
  dt         = ts->dt;       // time step (but from last to current or from current to next? 
  // dt_next    = ts->dt_next;  // tentative time step, should I rather use this one then?
  t_current  = ts->time;     // current time stamp, computed at the end of last time step round
  
  //  PetscPrintf(PETSC_COMM_WORLD," dt = %g \n", dt*scal->time);
  //  PetscPrintf(PETSC_COMM_WORLD," t_current = %g \n", t_current*scal->time);
  
  // check if the current time step is equal to the starting time of when the dike is supposed to move 
  if(t0_dike >= t_current && t1_dike <= t_current)
    {
      
      // loop through all dikes --> it is checked inside the phase transition function whether we have a dike or not
      //      for(i = 0; i < numDike; i++)
      //{

      PetscPrintf(PETSC_COMM_WORLD," left old = %g\n", PhaseTrans->bounds[0]);
      
      PhaseTrans->bounds[0] = PhaseTrans->bounds[0] + v_dike * dt;  // dt or dt_next?
      PhaseTrans->bounds[1] = PhaseTrans->bounds[1] + v_dike * dt;  // dt or dt_next? if called before phase transition I think dt is correct
      
      PetscPrintf(PETSC_COMM_WORLD," left_new = %g\n", PhaseTrans->bounds[0]);
      //}
      
    }
  
  PetscFunctionReturn(0);
}


// --------------------------------------------------------------------------------------------------------------- 
=======
	  
	  dikeRHS += phRat[i]*dike->dikeRHS;   // is it correct to just use dikeRHS? still necessary to save as dike->dikeRHS before because used in cellconsteq?
	  
	}

      //      numDike++;
      
    }
  
  
  PetscFunctionReturn(0);
  
}
>>>>>>> 863f87e7
<|MERGE_RESOLUTION|>--- conflicted
+++ resolved
@@ -241,14 +241,18 @@
             {
               dike->dikeRHS = 0.0;   // necessary dike->dikeRHS ?? not really right? it is always passed as a variable
             }
-<<<<<<< HEAD
-
-             dikeRHS += phRat[i]*matDike->dikeRHS;   // is it correct to just use dikeRHS? still necessary to save as dike->dikeRHS before because used in cellconsteq?
-
-	      }
-        }
-    PetscFunctionReturn(0);
-
+	  
+	  dikeRHS += phRat[i]*dike->dikeRHS;   // is it correct to just use dikeRHS? still necessary to save as dike->dikeRHS before because used in cellconsteq?
+	  
+	}
+
+      //      numDike++;
+      
+    }
+  
+  
+  PetscFunctionReturn(0);
+  
 }
 
 //------------------------------------------------------------------------------------------------------------------
@@ -304,19 +308,4 @@
 }
 
 
-// --------------------------------------------------------------------------------------------------------------- 
-=======
-	  
-	  dikeRHS += phRat[i]*dike->dikeRHS;   // is it correct to just use dikeRHS? still necessary to save as dike->dikeRHS before because used in cellconsteq?
-	  
-	}
-
-      //      numDike++;
-      
-    }
-  
-  
-  PetscFunctionReturn(0);
-  
-}
->>>>>>> 863f87e7
+// --------------------------------------------------------------------------------------------------------------- 