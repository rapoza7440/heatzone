/*@ ~~~~~~~~~~~~~~~~~~~~~~~~~~~~~~~~~~~~~~~~~~~~~~~~~~~~~~~~~~~~~~~~~~~~~~~~~~~
 **
 **    Copyright (c) 2011-2015, JGU Mainz, Anton Popov, Boris Kaus
 **    All rights reserved.
 **
 **    This software was developed at:
 **
 **         Institute of Geosciences
 **         Johannes-Gutenberg University, Mainz
 **         Johann-Joachim-Becherweg 21
 **         55128 Mainz, Germany
 **
 **    project:    LaMEM
 **    filename:   phase.h
 **
 **    LaMEM is free software: you can redistribute it and/or modify
 **    it under the terms of the GNU General Public License as published
 **    by the Free Software Foundation, version 3 of the License.
 **
 **    LaMEM is distributed in the hope that it will be useful,
 **    but WITHOUT ANY WARRANTY; without even the implied warranty of
 **    MERCHANTABILITY or FITNESS FOR A PARTICULAR PURPOSE.
 **    See the GNU General Public License for more details.
 **
 **    You should have received a copy of the GNU General Public License
 **    along with LaMEM. If not, see <http://www.gnu.org/licenses/>.
 **
 **
 **    Contact:
 **        Boris Kaus       [kaus@uni-mainz.de]
 **        Anton Popov      [popov@uni-mainz.de]
 **
 **
 **    Main development team:
 **         Anton Popov      [popov@uni-mainz.de]
 **         Boris Kaus       [kaus@uni-mainz.de]
 **         Tobias Baumann
 **         Adina Pusok
 **         Arthur Bauville
 **
 ** ~~~~~~~~~~~~~~~~~~~~~~~~~~~~~~~~~~~~~~~~~~~~~~~~~~~~~~~~~~~~~~~~~~~~~~~ @*/
//---------------------------------------------------------------------------
//.................. MATERIAL PARAMETERS READING ROUTINES....................
//---------------------------------------------------------------------------
#ifndef __phase_h__
#define __phase_h__
//---------------------------------------------------------------------------

struct Scaling;
struct FB;
struct JacRes;
struct ModParam;

//---------------------------------------------------------------------------
//.....................   Rheology experiment type  .........................
//---------------------------------------------------------------------------

enum ExpType
{
	_UniAxial_,     // Uni-axial experiment
	_SimpleShear_,  // Simple shear experiment
	_None_
};

//---------------------------------------------------------------------------
//.......................   Softening Law Parameters  .......................
//---------------------------------------------------------------------------


struct Soft_t
{
public:

	PetscInt    ID;   // softening law ID
	PetscScalar APS1; // begin of softening APS
	PetscScalar APS2; // end of softening APS
	PetscScalar A;    // reduction ratio
	PetscScalar Lm;   // material length scale

};
struct Ph_trans_t
{
public:

	PetscInt    ID ;// Phase Transition ID
	char    Type[_str_len_] ; // Type Constant or Clapeyron
	char    Parameter[_str_len_] ; // Parameter in Constant
	PetscInt    neq ;// number of equation
	PetscScalar value[2] ; // Value (e.g. Temperature: -1 1200, less than 1200 or +1 1200 higher than 1200)
	// Calpeyron parameter: equation P=(T-T0)*gamma+P0
	PetscScalar P0[_max_num_eq_] ;
	PetscScalar T0[_max_num_eq_] ;
	PetscScalar gamma[_max_num_eq_] ;
	PetscScalar    visc_inc ; // Phase to change
	PetscScalar    rho_inc ;
	PetscInt    visual ;
	PetscInt     vis_id;
};




//---------------------------------------------------------------------------
//......................   Material parameter table   .......................
//---------------------------------------------------------------------------

struct Material_t
{
public:

	PetscInt     ID;                // material ID
	PetscInt     visID;             // visualization ID
    char         Name[_str_len_];   // name (description) of the phase

	// density parameters
	PetscScalar  rho;               // reference density                          [kg/m^3]
	PetscScalar  rho_n;             // depth-dependent density model parameter    [ ]
	PetscScalar  rho_c;             // depth-dependent density model parameter    [1/m]
	PetscScalar  beta;              // pressure-dependent density model parameter [1/Pa]
	// elasticity parameters
	PetscScalar  Kb;                // bulk modulus                               [Pa]
	PetscScalar  Kp;                // pressure dependence parameter              [ ]
	PetscScalar  G;                 // shear modulus                              [Pa]
	// diffusion creep parameters
	PetscScalar  Bd;                // pre-exponential constant                   [1/Pa/s]
	PetscScalar  Ed;                // activation energy                          [J/mol]
	PetscScalar  Vd;                // activation volume                          [m^3/mol]
	// dislocation creep parameters
	PetscScalar  Bn;                // pre-exponential constant                   [1/Pa^n/s]
	PetscScalar  n;                 // power law exponent                         [ ]
	PetscScalar  En;                // activation energy                          [J/mol]
	PetscScalar  Vn;                // activation volume                          [m^3/mol]
	// Peierls creep parameters
	PetscScalar  Bp;                // pre-exponential constant                   [1/s]
	PetscScalar  Ep;                // activation energy                          [J/mol]
	PetscScalar  Vp;                // activation volume                          [m^3/mol]
	PetscScalar  taup;              // scaling stress                             [Pa]
	PetscScalar  gamma;             // approximation parameter                    [ ]
	PetscScalar  q;                 // stress-dependence parameter                [ ]
	// dc-creep
	PetscScalar  Bdc;               // pre-exponential constant                   [1/s]
	PetscScalar  Edc;               // activation energy                          [J/mol]
	PetscScalar  Rdc;               // stress/shear modulus ratio at abs. zero    []
	PetscScalar  mu;                // average shear modulus                      [Pa]
	// ps-creep
	PetscScalar  Bps;               // pre-exponential constant                   [K*m^3/Pa/s]
	PetscScalar  Eps;               // activation energy                          [J/mol]
	PetscScalar  d;                 // grain size                                 [m]
	// plasticity parameters
	PetscScalar  fr;                // friction angle                             [deg]
	PetscScalar  ch;                // cohesion
	PetscScalar  eta_st;            // stabilization viscosity
	PetscScalar  rp;                // ratio of pore pressure to overburden stress
	PetscInt     frSoftID;          // friction softening law ID (-1 if not defined)
	PetscInt     chSoftID;          // cohesion softening law ID (-1 if not defined)
	// thermal parameters
<<<<<<< HEAD
	PetscScalar  alpha;    // thermal expansivity                        [1/K]
	PetscScalar  Cp;       // cpecific heat (capacity)                   [J/kg/K]
	PetscScalar  k;        // thermal conductivity                       [W/m/k]
	PetscScalar  A;        // radiogenic heat production                 [W/kg]
	PetscScalar  T;        // optional temperature to set within the phase

=======
	PetscScalar  alpha;             // thermal expansivity                        [1/K]
	PetscScalar  Cp;                // cpecific heat (capacity)                   [J/kg/K]
	PetscScalar  k;                 // thermal conductivity                       [W/m/k]
	PetscScalar  A;                 // radiogenic heat production                 [W/kg]
	PetscScalar  T;                 // optional temperature to set within the phase
>>>>>>> 6d612568
	// phase diagram
	char         pdn[_pd_name_sz_]; // Unique phase diagram number
	char         pdf[_pd_name_sz_]; // Unique phase diagram number
	PetscInt     pdAct;             // phase diagram activity flag
	PetscScalar  mfc;               // melt fraction viscosity correction
	PetscInt     nPTr;
	PetscInt     Ph_tr[_max_tr_]; // Vector that contains all phase transition
};

//---------------------------------------------------------------------------
//............   Phase diagram data   .......................................
//---------------------------------------------------------------------------

struct PData
{
	// Stores data related to Phase Diagrams

	// Size of the phase diagram in P-T space
	PetscScalar  minT[_max_num_pd_];                      // minimum temperature of diagram
	PetscScalar  maxT[_max_num_pd_];                      // maximum temperature of diagram
	PetscScalar  dT[_max_num_pd_];                        // temperature increment
	PetscInt     nT[_max_num_pd_];                        // number of temperature points

	PetscScalar  minP[_max_num_pd_];                      // minimum pressure of diagram
	PetscScalar  maxP[_max_num_pd_];                      // maximum pressure of diagram
	PetscScalar  dP[_max_num_pd_];                        // pressure increment
	PetscInt     nP[_max_num_pd_];                        // number of pressure points
	PetscInt     numProps[_max_num_pd_];                  // number of collumns (or stored properties) in phase diagram

	char         rho_pdns[_pd_name_sz_][_max_num_pd_];    // loaded phase diagram numbers
	PetscScalar  rho_v[_max_pd_sz_][_max_num_pd_];        // Array containing the actual density data (= bulk density, including that of partial melt)
	PetscScalar  rho;

	// Melt content data
	PetscScalar  Me_v[_max_pd_sz_][_max_num_pd_];          // Array containing the actual melt content data
	PetscScalar  mf;					
	
	// Rho fluid data
	PetscScalar rho_f_v[_max_pd_sz_][_max_num_pd_];
	PetscScalar rho_f;
};

//---------------------------------------------------------------------------

struct DBMat
{

	Scaling *scal;

	// phase parameters
	PetscInt     numPhases;                // number phases
	Material_t   phases[_max_num_phases_]; // phase parameters
	PetscInt     numSoft;                  // number material softening laws
	Soft_t       matSoft[_max_num_soft_];  // material softening law parameters
	Ph_trans_t   matPhtr[_max_num_tr_];   // phase transition properties
	PetscInt     numPhtr;                // number material softening laws

};

// read material database
PetscErrorCode DBMatCreate(DBMat *dbm, FB *fb, PetscBool PrintOutput);

// read single softening law
<<<<<<< HEAD
PetscErrorCode DBMatReadSoft(DBMat *dbm, FB *fb);
// read phase transition law
PetscErrorCode DBMatReadPhaseTr(DBMat *dbm, FB *fb);

=======
PetscErrorCode DBMatReadSoft(DBMat *dbm, FB *fb, PetscBool PrintOutput);
>>>>>>> 6d612568

// read single material phase
PetscErrorCode DBMatReadPhase(DBMat *dbm, FB *fb, PetscBool PrintOutput);

// print single material parameter
void MatPrintScalParam(
		PetscScalar par,  const char key[],   const char label[],
		Scaling    *scal, const char title[], PetscInt   *print_title);

// Overwrite material phase parameters with global values 
PetscErrorCode DBMatOverwriteWithGlobalVariables(DBMat *dbm, FB *fb, PetscBool PrintOutput);		

//---------------------------------------------------------------------------
//............ PREDEFINED RHEOLOGICAL PROFILES (from literature) ............
//---------------------------------------------------------------------------

// read profile name from file
PetscErrorCode GetProfileName(FB *fb, Scaling *scal, char name[], const char key[]);

// diffusion creep profiles
PetscErrorCode SetDiffProfile(Material_t *m, char name[]);

// dislocation creep profiles
PetscErrorCode SetDislProfile(Material_t *m, char name[]);

// Peierls creep profiles
PetscErrorCode SetPeirProfile(Material_t *m, char name[]);

// correct experimental creep prefactor to tensor units
PetscErrorCode CorrExpPreFactor(PetscScalar &B, PetscScalar  n, ExpType type, PetscInt MPa);

// correct experimental stress and strain rate parameters to tensor units
PetscErrorCode CorrExpStressStrainRate(PetscScalar &D, PetscScalar &S, ExpType type, PetscInt MPa);



//---------------------------------------------------------------------------

// read phases from command line [Note: this is now directly possible]
// PetscErrorCode MatPropSetFromCL(JacRes *jr);

// Print overview (for debugging purposes only)
PetscErrorCode PrintMatProp(Material_t *MatProp);

//---------------------------------------------------------------------------
#endif<|MERGE_RESOLUTION|>--- conflicted
+++ resolved
@@ -96,9 +96,6 @@
 	PetscInt    visual ;
 	PetscInt     vis_id;
 };
-
-
-
 
 //---------------------------------------------------------------------------
 //......................   Material parameter table   .......................
@@ -154,20 +151,11 @@
 	PetscInt     frSoftID;          // friction softening law ID (-1 if not defined)
 	PetscInt     chSoftID;          // cohesion softening law ID (-1 if not defined)
 	// thermal parameters
-<<<<<<< HEAD
-	PetscScalar  alpha;    // thermal expansivity                        [1/K]
-	PetscScalar  Cp;       // cpecific heat (capacity)                   [J/kg/K]
-	PetscScalar  k;        // thermal conductivity                       [W/m/k]
-	PetscScalar  A;        // radiogenic heat production                 [W/kg]
-	PetscScalar  T;        // optional temperature to set within the phase
-
-=======
 	PetscScalar  alpha;             // thermal expansivity                        [1/K]
 	PetscScalar  Cp;                // cpecific heat (capacity)                   [J/kg/K]
 	PetscScalar  k;                 // thermal conductivity                       [W/m/k]
 	PetscScalar  A;                 // radiogenic heat production                 [W/kg]
 	PetscScalar  T;                 // optional temperature to set within the phase
->>>>>>> 6d612568
 	// phase diagram
 	char         pdn[_pd_name_sz_]; // Unique phase diagram number
 	char         pdf[_pd_name_sz_]; // Unique phase diagram number
@@ -231,14 +219,9 @@
 PetscErrorCode DBMatCreate(DBMat *dbm, FB *fb, PetscBool PrintOutput);
 
 // read single softening law
-<<<<<<< HEAD
-PetscErrorCode DBMatReadSoft(DBMat *dbm, FB *fb);
+PetscErrorCode DBMatReadSoft(DBMat *dbm, FB *fb, PetscBool PrintOutput);
 // read phase transition law
 PetscErrorCode DBMatReadPhaseTr(DBMat *dbm, FB *fb);
-
-=======
-PetscErrorCode DBMatReadSoft(DBMat *dbm, FB *fb, PetscBool PrintOutput);
->>>>>>> 6d612568
 
 // read single material phase
 PetscErrorCode DBMatReadPhase(DBMat *dbm, FB *fb, PetscBool PrintOutput);
