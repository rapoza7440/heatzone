/*@ ~~~~~~~~~~~~~~~~~~~~~~~~~~~~~~~~~~~~~~~~~~~~~~~~~~~~~~~~~~~~~~~~~~~~~~~~~~~
 **
 **    Copyright (c) 2011-2015, JGU Mainz, Anton Popov, Boris Kaus
 **    All rights reserved.
 **
 **    This software was developed at:
 **
 **         Institute of Geosciences
 **         Johannes-Gutenberg University, Mainz
 **         Johann-Joachim-Becherweg 21
 **         55128 Mainz, Germany
 **
 **    project:    LaMEM
 **    filename:   adjoint.c
 **
 **    LaMEM is free software: you can redistribute it and/or modify
 **    it under the terms of the GNU General Public License as published
 **    by the Free Software Foundation, version 3 of the License.
 **
 **    LaMEM is distributed in the hope that it will be useful,
 **    but WITHOUT ANY WARRANTY; without even the implied warranty of
 **    MERCHANTABILITY or FITNESS FOR A PARTICULAR PURPOSE.
 **    See the GNU General Public License for more details.
 **
 **    You should have received a copy of the GNU General Public License
 **    along with LaMEM. If not, see <http://www.gnu.org/licenses/>.
 **
 **
 **    General Contact:
 **        Boris Kaus       [kaus@uni-mainz.de]
 **        Anton Popov      [popov@uni-mainz.de]
 **
 **
 **    Main development team:
 **         Anton Popov      [popov@uni-mainz.de]
 **         Boris Kaus       [kaus@uni-mainz.de]
 ** 		Georg Reuber
 **         Tobias Baumann
 **         Adina Pusok
 **         Arthur Bauville
 **
 **     The current framework is developed by Georg Reuber (JGU Mainz)
 **     
 **     If you think it is helpful, please cite the following paper:
 **     Georg S. Reuber, Anton A. Popov, Boris J.P. Kaus, (2018) Deriving scaling laws in geodynamics using adjoint gradients,
 **      Tectonophysics, Vol. 746, p. 352-363. doi:10.1016/j.tecto.2017.07.017
 **  
 ** ~~~~~~~~~~~~~~~~~~~~~~~~~~~~~~~~~~~~~~~~~~~~~~~~~~~~~~~~~~~~~~~~~~~~~~~ @*/

// FRAMEWORK CODE FOR LaMEM TO USE ADJOINT GRADIENT (INVERSION)
//---------------------------------------------------------------------------
// COMPUTATION OF ADJOINT INVERSION
//---------------------------------------------------------------------------
// RECIPE:
// Objective function    F(x,x(p)) = (1/2)*[P*(x-x_ini)' * P*(x-x_ini)]     // p = parameter ; x = converged solution ; xini = comparison solution (same size as jr->gsol) ; P = Projection vector containing the proportions of solution influence
// Derivative I          dF/dx     = P*x-P*x_ini
// Adjoint operation     psi       = (J^T)^-1 * dF/dx                       // J = converged Jacobian matrix
// Derivative II         dr/dp     = [r(p+h) - r(p)]/h                      // finite difference approximation of derivative of residual r vs. parameter
// Gradients             dF/dp     = -psi^T * dr/dp
//                      
// ------------------------------------------------------------
// **** TO BE MODIFIED TO ACCOUNT FOR NOMENCLATURE CHANGES **:  
//
// EXAMPLE IN INPUT FILE:
//  # General Adjoint parameters:
//  Adjoint_mode  = AdjointGradients      # options: [None; AdjointGradients, GradientDescent; Inversion]
//  Inv_Ap        = 1
//  Inv_OFdef     = 1

//  # Parameters that are mores specific to inversion cases
//  Inv_Tao       = 1
//  # Parameters
//  <AdjointParameterStart>
//		ID  		= 1		# Phase of the parameter
//		Type 		= n   	# Type of parameter   
//		InitGuess 	= 2     # Initial guess of the parameter value
//		LowerBound  = 1		# [optional] lower bound of parameter (used with TAO)
//		UpperBound  = 3		# [optional] upper bound of parameter (used with TAO)
//	<AdjointParameterEnd>
//
//  # Define the coordinates of observation points
//	<AdjointObservationPointStart>
//		Coordinate 			= 0.5 0.5 0.5					
//		VelocityComponent 	= z
//		Value  				= -0.04248
//	<AdjointObservationPointEnd>
//
// ------------------------------------------------------------
// LINEAR SOLVER:
// You can control the behaviour of the KSP object for the adjoint with the prefix "as_" (the same way as "js_")
//
// ------------------------------------------------------------
// FULL INVERSION REMARKS:
// 1) In case you want to perform the full adjoint inversion (use = 3)  and you do not want to specify comparison points by hand (OFdef = 1) make sure that you have a
//    comparison file with a petsc vector the same size as jr->gsol and called Forward_Solution.bin. Most likely you want to run a forward simulation and then change
//    the parameters to do so just run your forward model with use = 4 which automatically saves this file. Perturb the values within the input script and solve again
//    with use = 3.
//
// 2) You can control the behaviour of the TAO object for the adjoint with the prefix "tao_" (example: '-tao_type lmvm' ; '-tao_fatol 1e-15' ; '-tao_converged_reason')
//
// 3) In case you want to use powerlaw viscosities make sure the reference strainrate is the same as the one that you use in the viscosity computation!!
//
// ------------------------------------------------------------
// IMPORTANT REMARKS:
// 1) Since the Adjoint needs the Jacobian matrix for computing the gradients it's crucial to make sure that
//    you compute the Jacobian matrix in the timesteps where you want to compute the gradients
//    (f.e. a linear problem would need a low value for -snes_atol [1e-20] and a low max iteration count -snes_max_it [2] to
//    guarantee the computation of the Jacobian + the option '-snes_type ksponly')
// 2) This code does not actually solve the system with the transposed Jacobian but uses the original Jacobian as approximation. So you should make
//    sure that your Jacobian is symmteric (e.g. use lithostatic pressure in plasticity, etc..)
//---------------------------------------------------------------------------
#include "LaMEM.h"
#include "adjoint.h"
#include "phase.h"
#include "tools.h"
#include "fdstag.h"
#include "scaling.h"
#include "tssolve.h"
#include "bc.h"
#include "JacRes.h"
#include "interpolate.h"
#include "surf.h"
#include "multigrid.h"
#include "matrix.h"
#include "lsolve.h"
#include "nlsolve.h"
#include "objFunct.h"
#include "constEq.h"
#include "parsing.h"
#include "gravity.h"
#include <petscsys.h> 
//-----------------------------------------------------------------------------
// A bit stupid that this has to be twice declared, but the original function is only in AVD.cpp and not in a header file anymore ...
PetscInt FindPointInCellAdjoint(
	PetscScalar *px, // node coordinates
	PetscInt     L,  // index of the leftmost node
	PetscInt     R,  // index of the rightmost node
	PetscScalar  x)  // point coordinate
{
	// find ID of the cell containing point (call this function for local point only!)
	if(x < px[L] || x > px[R])
	{
		SETERRQ(PETSC_COMM_SELF, PETSC_ERR_USER, "Non-local marker");
	}
	// get initial guess assuming uniform grid
	PetscInt M = L + (PetscInt)((x-px[L])/((px[R]-px[L])/(PetscScalar)(R-L)));

	if(M == R) return R-1;

	if(px[M]   <= x) L=M;
	if(px[M+1] >= x) R=M+1;

	while((R-L) > 1)
	{
		M = (L+R)/2;
		if(px[M] <= x) L=M;
		if(px[M] >= x) R=M;

	}
	return(L);
}
//---------------------------------------------------------------------------
#undef __FUNCT__
#define __FUNCT__ "swapStruct"
PetscErrorCode swapStruct(struct Material_t *A, struct Material_t *B){
    PetscFunctionBegin;
	struct Material_t temp = *A;
    *A = *B;
    *B = temp;

	PetscFunctionReturn(0);
}
//---------------------------------------------------------------------------
void AddParamToList(PetscInt ID, PetscScalar value, const char par_str[_str_len_], PetscInt iP, 
		char type_name[][_str_len_],
		PetscInt 	*phsar,
		PetscScalar *Par,
		PetscInt    *FDgrad,
		PetscScalar *FDeps)
{
	PetscScalar val;
	PetscBool 	found;	
	char     	*dbkey;

	strcpy(type_name[iP], par_str);
	phsar[iP] 		=  	ID;
	
	// Check if there is a command-line option & use that instead
	asprintf(&dbkey, "-%s[%i]", par_str,ID);
	PetscOptionsGetScalar(NULL, NULL, dbkey, &val, &found);
	if (found){
		value = val;	// found a command-line option
	}


	Par[iP] 		=  	value;
	Parameter_SetFDgrad_Option(&FDgrad[iP], type_name[iP]);	
	FDeps[iP] 		=	0.0;
}

//---------------------------------------------------------------------------
/* 
	This (optionally) reads in all material parameters of the ParamFile for 
	which we will compute gradients
*/
#undef __FUNCT__
#define __FUNCT__ "Adjoint_ScanForMaterialParameters"
PetscErrorCode Adjoint_ScanForMaterialParameters(FB *fb, Scaling *scal, PetscInt *iP, 
		char type_name[][_str_len_],
		PetscInt 	*phsar,
		PetscScalar *Par,
		PetscInt    *FDgrad,
		PetscScalar *FDeps)
{
	PetscFunctionBegin;
	PetscErrorCode 	ierr;
	PetscInt 		i, jj, ID;
	PetscBool 		ReadAllMatParams=PETSC_FALSE, AddParamToGradient;
	char 			par_str[_str_len_], adjointstr[_str_len_];
	char        	ndiff[_str_len_], ndisl[_str_len_], npeir[_str_len_];
	char            ExcludedPhaseName[_MAX_PAR_][_str_len_];
	PetscInt 		ExcludedPhase[_MAX_PAR_], numExcludedPhases=0;
	Material_t 		m;
	
	ierr = FBFindBlocks(fb, _OPTIONAL_, "<AdjointParameterStart>", "<AdjointParameterEnd>"); CHKERRQ(ierr);

	// error checking
	if(fb->nblocks > _MAX_PAR_)
	{
		SETERRQ1(PETSC_COMM_WORLD, PETSC_ERR_USER, "Too many adjoint parameters specified! Max allowed: %lld", (LLD)_MAX_PAR_);
	}
	if(!fb->nblocks)
	{
		SETERRQ(PETSC_COMM_WORLD, PETSC_ERR_USER, "You have to define adjoint Parameters (mdN) for the inversion. Have a look into the comments in src/LaMEM.cpp");
	}

	// Loop over all AdjointParameterBlocks to scan for the keyword 
	for(i = 0; i < fb->nblocks; i++)
	{
		ierr = getStringParam(fb, _OPTIONAL_, "Type", par_str, NULL); CHKERRQ(ierr);
		if (!strcmp(par_str,"AllMaterialParameters")){ 
			ReadAllMatParams=PETSC_TRUE;	
			

			/* if we have a block in which we specify AllMaterialParameters, check if we indicate phases to be excluded */
			char     	*ptr, *line, **lines, *par_str, *pch, par_val[_str_len_];
			PetscInt  	i, lnbeg, lnend;

			// Go through the lines in this block & check whether we have excluded phases  
			line  	= fb->lbuf;
			lines 	= FBGetLineRanges(fb, &lnbeg, &lnend);
			for(i = lnbeg; i < lnend; i++)
			{
				strcpy(line, lines[i]);					// copy line for parsing
				ptr 	= strtok(line, " ");
				par_str = ptr;	
				if (par_str){						// name of the parameter
					if (!(strcmp(par_str,"ExcludePhase"))	){							// if not empty
						ptr		= 	strtok(NULL, " ");	// Space before equal sign
						ptr   	= 	strtok(NULL, " ");	// Space after equal sign
						par_str = 	ptr;
						
						// In most cases, this is a parameter of the type eta[1 ], 
						// where the number between the brackets is the phase number and all before is the name
						pch		=	strchr(par_str,'['); 	
						size_t len_start = pch - par_str+1;
						pch		=	strchr(par_str,']'); 	
						if (!pch){
							SETERRQ1(PETSC_COMM_WORLD, PETSC_ERR_USER, "Error in the ExcludedPhase with name %s; Cannot have spaces between [ ]! ", par_str);
						}
						size_t len_end = pch - par_str;

						// copy name over to separate string
						ierr = PetscStrncpy(ExcludedPhaseName[numExcludedPhases], par_str, 		  		len_start);				CHKERRQ(ierr);
						ierr = PetscStrncpy(par_val, par_str+len_start,   len_end-len_start+1);	CHKERRQ(ierr);
					
						// extract integer of the phase & store it
						ExcludedPhase[numExcludedPhases] = (PetscInt) strtol(par_val, NULL, 10);

						//PetscPrintf(PETSC_COMM_WORLD,"|    Excluding parameter: %- 5s of phase %i \n", ExcludedPhaseName[numExcludedPhases], ExcludedPhase[numExcludedPhases]);
						
						numExcludedPhases++;
					}
				}
			}
			
		}

	}
	ierr = FBFreeBlocks(fb); CHKERRQ(ierr);

	if (!ReadAllMatParams){ PetscFunctionReturn(0); }		// only continue if the keyword is present

	// Start reading all material parameters if requested
	PetscPrintf(PETSC_COMM_WORLD,"| \n");
	PetscPrintf(PETSC_COMM_WORLD,"| Adjoint: using all listed material parameters to compute gradients:   \n");

	// setup block access mode
	ierr = FBFindBlocks(fb, _REQUIRED_, "<MaterialStart>", "<MaterialEnd>"); CHKERRQ(ierr);

	// read each individual phase
	for(jj = 0; jj < fb->nblocks; jj++)
	{
		char     	*ptr, *line, **lines, *par_str;
		PetscInt  	i, j, lnbeg, lnend;
		PetscScalar value;
			
		ierr 	= getIntParam(fb, _REQUIRED_, "ID", &ID, 1, _max_num_phases_); CHKERRQ(ierr); // phase ID

		// get line buffer & pointers
		line  	= fb->lbuf;
		lines 	= FBGetLineRanges(fb, &lnbeg, &lnend);
		for(i = lnbeg; i < lnend; i++)
		{
			strcpy(line, lines[i]);					// copy line for parsing
			ptr 	= strtok(line, " ");
			par_str = ptr;							// name of the parameter
			if (par_str){							// if not empty
				if (strcmp(par_str,"ID")){
				
					// In case there are some parameters within the MaterialStructure that should NOT be taken into account, check that here
					AddParamToGradient = PETSC_TRUE;
					if 		(!(strcmp(par_str,"visID"))	)		{AddParamToGradient = PETSC_FALSE;	}
					else if (!(strcmp(par_str,"rho_ph")))		{AddParamToGradient = PETSC_FALSE;	}
					else if (!(strcmp(par_str,"rho_ph_dir")))	{AddParamToGradient = PETSC_FALSE;	}
					else if (!(strcmp(par_str,"disl_prof")))	{AddParamToGradient = PETSC_FALSE;	}
					else if (!(strcmp(par_str,"diff_prof")))	{AddParamToGradient = PETSC_FALSE;	}
					else if (!(strcmp(par_str,"peir_prof")))	{AddParamToGradient = PETSC_FALSE;	}
					else if (!(strcmp(par_str,"Name")))			{AddParamToGradient = PETSC_FALSE;	}
						
					// Check if the parameter is among the list of "ExcludedPhase"
					for (j=0; j<numExcludedPhases; j++){
						if 	((!strcmp(par_str,ExcludedPhaseName[j]) & (ExcludedPhase[j]==ID)) ){
							AddParamToGradient = PETSC_FALSE;
							PetscPrintf(PETSC_COMM_WORLD,"|   Excluding parameter: %- 5s[%i] \n", par_str, ExcludedPhase[j]);
						}		
					}


					// And some parameters, in particular creep laws, actually set a few other parameters (such as powerlaw exponent). 
					// It would be good to automatically add th
					if (AddParamToGradient){
						ptr		= 	strtok(NULL, " ");	// Space before equal sign
						ptr   	= 	strtok(NULL, " ");	// Space after equal sign
						
						// retrieve values after equal sign [NOTE: we can only deal with a single value & assume it to be a scalar]
						value 	= 	(PetscScalar)strtod(ptr, NULL);
						
						// ADD them to the database
						AddParamToList(ID, value, par_str, *iP, type_name, phsar, Par, FDgrad, FDeps);
						
						*iP             =  *iP + 1;

					}
				}
			}
		}


		// We need to treat creep profiles in a different manner, as they set several material parameters at once
		ierr = GetProfileName(fb, scal, ndisl, "disl_prof"); CHKERRQ(ierr);
		if(strlen(ndisl)){
			ierr = SetDislProfile(&m, ndisl);  CHKERRQ(ierr);
			ierr = PetscMalloc((size_t)_str_len_*sizeof(char), par_str); CHKERRQ(ierr);

			// Set parameters 
			strcpy(par_str,"Bn"); AddParamToList(ID, m.Bn, par_str, *iP, type_name, phsar, Par, FDgrad, FDeps); ++*iP;
			strcpy(par_str,"n");  AddParamToList(ID, m.n,  par_str, *iP, type_name, phsar, Par, FDgrad, FDeps); ++*iP;
			strcpy(par_str,"En"); AddParamToList(ID, m.En, par_str, *iP, type_name, phsar, Par, FDgrad, FDeps); ++*iP;
			strcpy(par_str,"Vn"); AddParamToList(ID, m.Vn, par_str, *iP, type_name, phsar, Par, FDgrad, FDeps); ++*iP;
		}

		ierr = GetProfileName(fb, scal, ndiff, "diff_prof"); 	CHKERRQ(ierr);
		if(strlen(ndiff)){
			ierr = SetDiffProfile(&m, ndiff);  					CHKERRQ(ierr);
			ierr = PetscMalloc((size_t)_str_len_*sizeof(char), par_str); CHKERRQ(ierr);

			// Set parameters 	
			strcpy(par_str,"Bd"); AddParamToList(ID, m.Bd, par_str, *iP, type_name, phsar, Par, FDgrad, FDeps); ++*iP;
			strcpy(par_str,"Ed"); AddParamToList(ID, m.Ed, par_str, *iP, type_name, phsar, Par, FDgrad, FDeps); ++*iP;
			strcpy(par_str,"Vd"); AddParamToList(ID, m.Vd, par_str, *iP, type_name, phsar, Par, FDgrad, FDeps); ++*iP;
		}

		ierr = GetProfileName(fb, scal, npeir, "peir_prof"); 	CHKERRQ(ierr);
		if(strlen(npeir)){
			ierr = SetPeirProfile(&m, npeir);         			CHKERRQ(ierr);
			ierr = PetscMalloc((size_t)_str_len_*sizeof(char), &par_str); CHKERRQ(ierr);

			// Set parameters 	
			strcpy(par_str,"Bp"); 		AddParamToList(ID, m.Bp,    par_str, *iP, type_name, phsar, Par, FDgrad, FDeps); ++*iP;
			strcpy(par_str,"Ep"); 		AddParamToList(ID, m.Ep, 	par_str, *iP, type_name, phsar, Par, FDgrad, FDeps); ++*iP;
			strcpy(par_str,"Vp"); 		AddParamToList(ID, m.Vp, 	par_str, *iP, type_name, phsar, Par, FDgrad, FDeps); ++*iP;
			strcpy(par_str,"taup"); 	AddParamToList(ID, m.taup, 	par_str, *iP, type_name, phsar, Par, FDgrad, FDeps); ++*iP;
			strcpy(par_str,"gamma"); 	AddParamToList(ID, m.gamma, par_str, *iP, type_name, phsar, Par, FDgrad, FDeps); ++*iP;
			strcpy(par_str,"q"); 		AddParamToList(ID, m.q, 	par_str, *iP, type_name, phsar, Par, FDgrad, FDeps); ++*iP;
		}

		fb->blockID++;

	}

	ierr = FBFreeBlocks(fb); CHKERRQ(ierr);

	// Print overview & indicate which parameters are not specified
	for(jj = 0; jj < *iP; jj++){
		strcpy(par_str, type_name[jj]);

		if (FDgrad[jj]==0){strcpy(adjointstr, "adjoint"); }
		else{strcpy(adjointstr, "FD     "); }
			
		// Print overview & indicate which parameters are not specified
		if (FDgrad[jj]){
			PetscPrintf(PETSC_COMM_WORLD, "|   %-2i: %5s       %+6s[%-2i] = %-9.4g   \n",jj+1,adjointstr, par_str,phsar[jj],Par[jj]);
		}
		else{
			PetscPrintf(PETSC_COMM_WORLD, "|   %-2i: %5s       %+6s[%-2i] = %-9.4g   \n",jj+1,adjointstr, par_str,phsar[jj],Par[jj]);
		}
	}

	if (*iP>_MAX_PAR_){
		SETERRQ1(PETSC_COMM_WORLD, PETSC_ERR_USER, "Too many inverse parameters specified! Max allowed: %lld", (LLD)  _MAX_PAR_);
	}
	


	PetscFunctionReturn(0);
}

//---------------------------------------------------------------------------
/* This reads the input parameters from the file/command-line & sets default 
values. Also performs error-checking
*/
#undef __FUNCT__
#define __FUNCT__ "LaMEMAdjointReadInputSetDefaults"
PetscErrorCode LaMEMAdjointReadInputSetDefaults(ModParam *IOparam, Adjoint_Vecs *Adjoint_Vectors)
{
	PetscFunctionBegin;
	PetscErrorCode 	ierr;
	FB 				*fb;
	PetscScalar     *gradar, *Ubar, *Lbar, ts, *Par, mean, var;
	PetscInt         i, j, ti, ID, iStart, p, ct1, ct2;
	char             str[_str_len_], par_str[_str_len_], Vel_comp[_str_len_], ParType[_str_len_];
	Scaling          scal;

	fb 					=	IOparam->fb;	// filebuffer

	// Some defaults
	IOparam->FS         		= 0;
	IOparam->MfitType           = 0;
	IOparam->Gr         		= 1;
	IOparam->SCF        		= 0;
	IOparam->mdI        		= 0;
	IOparam->SetInitAdjParam 	= 1;	// set the initial values specified in the Adjoint parameters or use the -ParamFile/commandline values instead?
	IOparam->Ab         		= 0;
	IOparam->Ap         		= 1;
	IOparam->Adv        		= 0;
	IOparam->OFdef      		= 1;
	IOparam->Tao        		= 1;
	IOparam->tol        		= 1e-10;
	IOparam->facLS      		= 2;
	IOparam->facB       		= 0.5;
	IOparam->maxfac     		= 100;
	IOparam->Scale_Grad 		= 0.1;
	IOparam->maxit     	 		= 50;
	IOparam->maxitLS    		= 20;
	IOparam->ScalLaws   		= 0;
	IOparam->ReferenceDensity 	= 0;
	IOparam->SCF 				= 0; 	
	IOparam->DII_ref 			= 0.0;	
	
    // Create scaling object
	ierr = PetscMemzero (&scal, sizeof(Scaling)); CHKERRQ(ierr);
	ierr = ScalingCreate(&scal, fb, PETSC_FALSE); CHKERRQ(ierr);

	// Some general Adjoint Gradient parameters:
    ierr = getStringParam(fb, _OPTIONAL_, "Adjoint_GradientCalculation", str, NULL); CHKERRQ(ierr);  // must have component
    if     	(!strcmp(str, "CostFunction"))      IOparam->Gr=0;
	else if (!strcmp(str, "Solution"))          IOparam->Gr=1;
	else{	SETERRQ1(PETSC_COMM_WORLD, PETSC_ERR_USER, "Choose either [Solution; CostFunction] as parameter for Adjoint_GradientCalculation, not %s",str);} 

	ierr = getStringParam(fb, _OPTIONAL_, "Adjoint_ScaleCostFunction", str, NULL); CHKERRQ(ierr);  // must have component
    if     	(!strcmp(str, "None"))      IOparam->SCF=0;
	else if (!strcmp(str, "Mean"))      IOparam->SCF=1;
	else if (!strcmp(str, "Var"))       IOparam->SCF=2;
	else{	SETERRQ1(PETSC_COMM_WORLD, PETSC_ERR_USER, "Choose either [None; Mean; Var] as parameter for Adjoint_ScaleCostFunction, not %s",str);} 

	ierr = getIntParam   (fb, _OPTIONAL_, "Adjoint_FieldSensitivity"         , &IOparam->FS,        		1, 1 ); CHKERRQ(ierr);  // Do a field sensitivity test? -> Will do the test for the first InverseParStart that is given!
	ierr = getIntParam   (fb, _OPTIONAL_, "Adjoint_ObservationPoints"        , &IOparam->Ap,        		1, 3 ); CHKERRQ(ierr);  // 1 = several indices ; 2 = the whole domain ; 3 = surface
	ierr = getIntParam   (fb, _OPTIONAL_, "Adjoint_AdvectPoint"              , &IOparam->Adv,       		1, 1 ); CHKERRQ(ierr);  // 1 = advect the point
	ierr = getIntParam   (fb, _OPTIONAL_, "Adjoint_ObjectiveFunctionDef"     , &IOparam->OFdef,     		1, 1 ); CHKERRQ(ierr);  // Objective function defined by hand?
	ierr = getIntParam   (fb, _OPTIONAL_, "Adjoint_PrintScalingLaws"     	 , &IOparam->ScalLaws,  		1, 1 ); CHKERRQ(ierr);  // Print scaling laws (combined with AdjointGradients)
	ierr = getIntParam   (fb, _OPTIONAL_, "Adjoint_UseInitialAdjointParams"  , &IOparam->SetInitAdjParam,  	1, 1 ); CHKERRQ(ierr);  // Use InitialGuess specified in AdjointParamsStart/End as initial value?
	ierr = getStringParam(fb, _OPTIONAL_, "Adjoint_ScalingLawFilename"     	 , str,  "ScalingLaw.dat"  ); 		   CHKERRQ(ierr);  // Scaling law filename
	ierr = getScalarParam(fb, _OPTIONAL_, "Adjoint_DII_ref"       			 , &IOparam->DII_ref,   1, 1        ); CHKERRQ(ierr);  // Reference strainrate needed for direct FD for pointwise kernels for powerlaw viscosity (very unflexible so far)
	if (IOparam->DII_ref==0.0 && IOparam->FS)
	{
		SETERRQ1(PETSC_COMM_WORLD, PETSC_ERR_USER, "%d For Kernel calculation you have to explicitly set DII_ref (equal to the one in forward LaMEM) with 'Adjoint_DII_ref'",1);
	}
	ierr  = PetscMemcpy(IOparam->ScalLawFilename, 	str,   (size_t)_str_len_*sizeof(char) ); 		  	 		   CHKERRQ(ierr); 
   
  	ierr = getScalarParam(fb, _OPTIONAL_, "Adjoint_ReferenceDensity"       	 , &IOparam->ReferenceDensity, 1, 1 ); CHKERRQ(ierr);  // Reference density (density parameters are computed w.r.t. this)
	
	// If we do inversion, additional parameters can be specified:
	ierr = getIntParam   (fb, _OPTIONAL_, "Inversion_maxit"     			, &IOparam->maxit,     1, 1500     ); CHKERRQ(ierr);  // maximum number of inverse iterations
	ierr = getIntParam   (fb, _OPTIONAL_, "Inversion_maxit_linesearch"   	, &IOparam->maxitLS,   1, 1500     ); CHKERRQ(ierr);  // maximum number of backtracking	
	ierr = getIntParam   (fb, _OPTIONAL_, "Inversion_ApplyBounds"        	, &IOparam->Ab,        1, 1        ); CHKERRQ(ierr);  // Apply bounds?
	ierr = getIntParam   (fb, _OPTIONAL_, "Inversion_EmployTAO"       		, &IOparam->Tao,       1, 1        ); CHKERRQ(ierr);  // Use TAO?
	ierr = getScalarParam(fb, _OPTIONAL_, "Inversion_rtol"       			, &IOparam->tol,       1, 1        ); CHKERRQ(ierr);  // tolerance for F/Fini after which code has converged
	ierr = getScalarParam(fb, _OPTIONAL_, "Inversion_factor_linesearch"     , &IOparam->facLS,     1, 1        ); CHKERRQ(ierr);  // factor in the line search that multiplies current line search parameter if GD update was successful (increases convergence speed)
	ierr = getScalarParam(fb, _OPTIONAL_, "Inversion_facB"      			, &IOparam->facB,      1, 1        ); CHKERRQ(ierr);  // backtrack factor that multiplies current line search parameter if GD update was not successful
	ierr = getScalarParam(fb, _OPTIONAL_, "Inversion_maxfac"    			, &IOparam->maxfac,    1, 1        ); CHKERRQ(ierr);  // limit on the factor (only used without tao)
	ierr = getScalarParam(fb, _OPTIONAL_, "Inversion_Scale_Grad"			, &IOparam->Scale_Grad,1, 1        ); CHKERRQ(ierr);  // Magnitude of initial parameter update (factor_ini = Scale_Grad/Grad)

	PetscPrintf(PETSC_COMM_WORLD,"| ------------------------------------------------------------------------- \n");
	PetscPrintf(PETSC_COMM_WORLD,"|                                      LaMEM                                \n");
	PetscPrintf(PETSC_COMM_WORLD,"|                        Adjoint Gradient Framework Active                  \n");
	PetscPrintf(PETSC_COMM_WORLD,"| ------------------------------------------------------------------------- \n");

    
    PetscPrintf(PETSC_COMM_WORLD,"| Adjoint parameters:  \n");
	
	if(IOparam->use == _adjointgradients_ ) 
	{
		PetscPrintf(PETSC_COMM_WORLD, "|    Adjoint mode                             : AdjointGradients  \n");
		if (IOparam->Gr==0){ PetscPrintf(PETSC_COMM_WORLD, "|    Gradients are computed w.r.t.            : CostFunction \n", IOparam->Gr); }
		else               { PetscPrintf(PETSC_COMM_WORLD, "|    Gradients are computed w.r.t.            : Solution     \n", IOparam->Gr); }
		PetscPrintf(PETSC_COMM_WORLD, "|    Field-based gradient evaluation          : %d    \n", IOparam->FS);		

		if 		(IOparam->Ap == 1){PetscPrintf(PETSC_COMM_WORLD, "|    Gradient evaluation points               : several observation points \n"); }
		else if (IOparam->Ap == 2){PetscPrintf(PETSC_COMM_WORLD, "|    Gradient evaluation points               : whole domain \n"); }
		else if (IOparam->Ap == 3){PetscPrintf(PETSC_COMM_WORLD, "|    Gradient evaluation points               : surface      \n"); }
		
		PetscPrintf(PETSC_COMM_WORLD, "|    Advect evaluation points with flow       : %d    \n", IOparam->Adv);

		PetscPrintf(PETSC_COMM_WORLD, "|    Objective function type                  : %d    \n", IOparam->MfitType);
		
		PetscPrintf(PETSC_COMM_WORLD, "|    Objective function defined in input      : %d    \n", IOparam->OFdef);
		if ((IOparam->Gr==0) & (IOparam->ScalLaws==1) ){
			SETERRQ1(PETSC_COMM_WORLD, PETSC_ERR_USER, "| If you want scaling laws, you need to have Adjoint_GradientCalculation=Solution rather than CostFunction \n",IOparam->use);
		}
	}
	else if(IOparam->use == _gradientdescent_) 
	{
		PetscPrintf(PETSC_COMM_WORLD, "|    Adjoint mode                             : Gradient descent (or Quasi-Newton) inversion  \n");
		PetscPrintf(PETSC_COMM_WORLD, "|    Use Tao BLMVM (or LaMEM steepest descent): %d    \n", IOparam->Tao);
		if 		(IOparam->Ap == 1){PetscPrintf(PETSC_COMM_WORLD, "|    Gradient evaluation points               : several observation points  \n"); }
		else if (IOparam->Ap == 2){PetscPrintf(PETSC_COMM_WORLD, "|    Gradient evaluation points               : whole domain   \n"); }
		else if (IOparam->Ap == 3){PetscPrintf(PETSC_COMM_WORLD, "|    Gradient evaluation points               : surface       \n"); }
		PetscPrintf(PETSC_COMM_WORLD, "|    Advect evaluation points with flow       : %d    \n", IOparam->Adv);

		PetscPrintf(PETSC_COMM_WORLD, "|    Objective function type                  : %d    \n", IOparam->MfitType);

		PetscPrintf(PETSC_COMM_WORLD, "|    Objective function defined in input      : %d    \n", IOparam->OFdef);

		PetscPrintf(PETSC_COMM_WORLD, "|    Maximum gradient descent iterations      : %d    \n", IOparam->maxit);
		PetscPrintf(PETSC_COMM_WORLD, "|    Maximum linesearch iterations            : %d    \n", IOparam->maxitLS);
		PetscPrintf(PETSC_COMM_WORLD, "|    Apply bounds                             : %d    \n", IOparam->Ab);
		PetscPrintf(PETSC_COMM_WORLD, "|    Tolerance (F/Fini)                       : %.5e  \n", IOparam->tol);
		if (IOparam->Tao == 0)
		{
			PetscPrintf(PETSC_COMM_WORLD, "|    Not employing TAO, but instead our build-in gradient algorithm, with the following parameters: \n", IOparam->facLS);
			PetscPrintf(PETSC_COMM_WORLD, "|     Linesearch factor (successful update)    : %.5e  \n", IOparam->facLS);
			PetscPrintf(PETSC_COMM_WORLD, "|     Linesearch factor (overstep)             : %.5e  \n", IOparam->facB);
			PetscPrintf(PETSC_COMM_WORLD, "|     Maximum linesearch factor                : %.5e  \n", IOparam->maxfac);
			PetscPrintf(PETSC_COMM_WORLD, "|     Scale for initial parameter update       : %.5e  \n", IOparam->Scale_Grad);
		}
	} 
	else if (IOparam->use == _syntheticforwardrun_) 
	{
		PetscPrintf(PETSC_COMM_WORLD, "|    Adjoint mode                             : SyntheticForwardRun  (saving forward run for debugging purposes)  \n");
	}
	else if(IOparam->use == _inversion_ ) 
	{
		PetscPrintf(PETSC_COMM_WORLD, "|    Adjoint mode                             : Generic Inversion w.r.t. Cost Function\n");
		PetscPrintf(PETSC_COMM_WORLD, "|    Misfit is computed w.r.t.                : CostFunction \n");
		IOparam->Gr 				= 0;
		IOparam->Ap 				= 1;		// few selected points, must be selected
		IOparam->SetInitAdjParam 	= 0;
	}
	else
	{
		SETERRQ1(PETSC_COMM_WORLD, PETSC_ERR_USER, "\n| Use = %d not known; should be within [0-4]\n",IOparam->use);
	}
	
	ierr = AdjointVectorsCreate(Adjoint_Vectors, IOparam);      CHKERRQ(ierr);
	//ierr = VecCreateMPI(PETSC_COMM_WORLD, IOparam->maxit, PETSC_DETERMINE, &IOparam->fcconv);   CHKERRQ(ierr);   // 1500 is the maximum inversion iterations that are accepted

	// TEMPORARY VARIABLES
	PetscInt		phsar[_MAX_PAR_];
	PetscInt		FDgrad[_MAX_PAR_];
	PetscScalar 	FDeps[_MAX_PAR_];
	PetscInt 		vec_log10[_MAX_PAR_];
	char 			type_name[_MAX_PAR_][_str_len_];
	
	PetscScalar     Ax[  _MAX_OBS_];
	PetscScalar     Ay[  _MAX_OBS_];
	PetscScalar     Az[  _MAX_OBS_];
	PetscInt        Av[  _MAX_OBS_];
	PetscScalar     Ae[  _MAX_OBS_];
	char 			ObsName[_MAX_OBS_][5];
	VecGetArray(Adjoint_Vectors->P,&Par);
	
    // Read material input parameters from file
    ierr = FBFindBlocks(fb, _REQUIRED_, "<MaterialStart>", "<MaterialEnd>"); CHKERRQ(ierr);
    
	// initialize ID for consistency checks
	//for(jj = 0; jj < _max_num_phases_; jj++) dbm.phases[jj].ID = -1;

	// error checking
	if(fb->nblocks > _max_num_phases_)
	{
		SETERRQ1(PETSC_COMM_WORLD, PETSC_ERR_USER, "Too many material structures specified! Max allowed: %lld", (LLD)_max_num_phases_);
	}
	
	// PARAMETERS
	

	// 1) Check whether we want to take ALL material parameters into account
	iStart 	= 0;
	ierr 	= Adjoint_ScanForMaterialParameters(fb, &scal, &iStart, type_name, phsar, Par, FDgrad, FDeps); CHKERRQ(ierr);
	for(j = 0; j < iStart; j++){vec_log10[j]=0; }	// initialize (no log10 in LaMEM material parameters)

	// 2) Check the AdjointParameter blocks for additional parameters
	// Get parameter / typ / etc.
	ierr = FBFindBlocks(fb, _OPTIONAL_, "<AdjointParameterStart>", "<AdjointParameterEnd>"); CHKERRQ(ierr);

	// error checking
	if(fb->nblocks > _MAX_PAR_)
	{
		SETERRQ1(PETSC_COMM_WORLD, PETSC_ERR_USER, "Too many adjoint parameters specified! Max allowed: %lld", (LLD)_MAX_PAR_);
	}
	if(!fb->nblocks)
	{
		SETERRQ(PETSC_COMM_WORLD, PETSC_ERR_USER, "You have to define adjoint Parameters (mdN) for the inversion. Have a look into the comments in src/LaMEM.cpp");
	}

    // temporary strings
    char        *lb_str, *ub_str, *val_str, logstr[_str_len_], adjointstr[_str_len_];
    PetscScalar par_val;
	PetscInt 	grad;


	// Read parameters which we will use in the inversion, or for which we will compute gradients
    VecGetArray(Adjoint_Vectors->Ub,&Ubar);
	VecGetArray(Adjoint_Vectors->Lb,&Lbar);
	VecGetArray(Adjoint_Vectors->grad,&gradar);
	fb->blockID = 0;
	i 			= iStart;
	//PetscPrintf(PETSC_COMM_WORLD, "| \n|    # of adjoint parameter blocks found      : %i   \n", fb->nblocks);
	for(j = 0; j < fb->nblocks; j++)
	{
		// Retrieve name of the parameter
		ierr = getStringParam(fb, _OPTIONAL_, "Type", par_str, NULL); CHKERRQ(ierr);
		
		if (strcmp(par_str,"AllMaterialParameters")){
			// If it is not the keyword mentioned above
			strcpy(type_name[i], par_str);

			ierr 		= getIntParam   (fb, _REQUIRED_, "ID" , &ID, 1, _max_num_phases_); CHKERRQ(ierr);		// phase at which it applies
			phsar[i]  	= ID;                    // PHASE

			// Parameter value
			par_val     = 0;
			ierr        = getScalarParam(fb, _OPTIONAL_, "InitGuess", &par_val, 1, 1); CHKERRQ(ierr);
			Par[i]      = par_val;                   

			// Upper bound    
			ts = 0;
			ierr = getScalarParam(fb, _OPTIONAL_, "UpperBound", &ts, 1, 1 ); CHKERRQ(ierr);
			if (ts){
				asprintf(&ub_str, "%-9.4g", ts);
				Ubar[i]   = ts;  
				IOparam->Ab = 1;
			} 
			else{
				asprintf(&ub_str, "%-9s", "-");
				Ubar[i]   = par_val;  
			}

			// Lower bound 
			ts = 0;
			ierr = getScalarParam(fb, _OPTIONAL_, "LowerBound", &ts, 1, 1 ); CHKERRQ(ierr);
			if (ts){
				asprintf(&lb_str, "%-9.4g", ts);
				Lbar[i]   	= ts;  
				IOparam->Ab = 1; // tell code that we employ bounds
			} 
			else{
				asprintf(&lb_str, "%-9s", "-");
				Lbar[i]   = par_val;  
			}
			
			// Compute gradient by finite differences (optional)
			grad = -1;
			ierr = getIntParam(fb, _OPTIONAL_, "FD_gradient", &grad, 1,1); CHKERRQ(ierr);  // must have component
			if (grad<0){
				// Retrieve scaling for the parameter
				ierr = Parameter_SetFDgrad_Option(&FDgrad[i], par_str);	CHKERRQ(ierr);
			}
			else{
				FDgrad[i] = grad;
			}

			// do we cpmpute with the log10(param) internally (implying that the parameter value )
			p 		=	0;
			ierr 	= getIntParam(fb, _OPTIONAL_, "log10", &p, 1, 1 ); CHKERRQ(ierr);	// eps for brute force FD gradients
			vec_log10[i] = p;

			ts 		= 0;
			ierr 	= getScalarParam(fb, _OPTIONAL_, "FD_eps", &ts, 1, 1 ); CHKERRQ(ierr);	// eps for brute force FD gradients
			FDeps[i] = ts;

			gradar[i]    = 0.0;                     // GRADIENTS

			// PARAMETER VALUES
			if (par_val){

				asprintf(&val_str, "%-9.4g", par_val); 
				if (IOparam->SetInitAdjParam==1){

					// Add option to options database, unless we do a Generic Inversion, where this is set outside the adjoint framework
					ierr = AddMaterialParameterToCommandLineOptions(par_str, ID, par_val); CHKERRQ(ierr);
				
				//	PetscPrintf(PETSC_COMM_WORLD,"| Adding parameter to Options Database: %s %s \n", par_str, val_str);
				}
				
				
			}
			else{
				asprintf(&val_str, "%-9s", "-"); 
			}

			if (vec_log10[i]==1){strcpy(logstr, "log10"); }
			else{strcpy(logstr, "     "); }
			if (FDgrad[i]==0){strcpy(adjointstr, "adjoint"); }
			else{strcpy(adjointstr, "FD     "); }
		

			
			// Print overview & indicate which parameters are not specified
			if (ID<0){
				PetscPrintf(PETSC_COMM_WORLD, "|   %-2i: %s %s %+6s  = %s; bnd=[%s; %s]   \n",i+1,adjointstr,logstr,par_str,val_str,lb_str,ub_str);
			}
			else{
				PetscPrintf(PETSC_COMM_WORLD, "|   %-2i: %s %s %+6s[%-2i] = %s; bnd=[%s; %s]   \n",i+1,adjointstr,logstr,par_str, ID,val_str,lb_str,ub_str);
			}
			
			i = i+1;
		}

		fb->blockID++;
	}
	
    ierr  = PetscMemcpy(IOparam->grd,       	gradar,      (size_t)_MAX_PAR_*sizeof(PetscScalar) ); 				CHKERRQ(ierr);
    ierr  = PetscMemcpy(IOparam->type_name, 	type_name,   (size_t)_MAX_PAR_*(size_t)_str_len_*sizeof(char) ); 	CHKERRQ(ierr);
    ierr  = PetscMemcpy(IOparam->phs,       	phsar,       (size_t)_MAX_PAR_*sizeof(PetscInt)     ); 				CHKERRQ(ierr);
    ierr  = PetscMemcpy(IOparam->FD_gradient, 	FDgrad,      (size_t)_MAX_PAR_*sizeof(PetscInt)    ); 				CHKERRQ(ierr);
    ierr  = PetscMemcpy(IOparam->FD_eps,       	FDeps,       (size_t)_MAX_PAR_*sizeof(PetscScalar) ); 				CHKERRQ(ierr);
    ierr  = PetscMemcpy(IOparam->par_log10,     vec_log10,   (size_t)_MAX_PAR_*sizeof(PetscInt) ); 					CHKERRQ(ierr);


	VecRestoreArray(Adjoint_Vectors->P,&Par);
	VecRestoreArray(Adjoint_Vectors->Ub,&Ubar);
	VecRestoreArray(Adjoint_Vectors->Lb,&Lbar);
	VecRestoreArray(Adjoint_Vectors->grad,&gradar);
	IOparam->mdN = i;

	// Count # of FD gradients vs adjoint gradients and display it
	PetscInt numFD=0, numAdjoint=0;
	for(j = 0; j < IOparam->mdN; j++)
	{
		if  (IOparam->FD_gradient[j]==1){ numFD++; }
		else                            { numAdjoint++;}
	}
	if (IOparam->use != _inversion_ ){
		PetscPrintf(PETSC_COMM_WORLD, "|   Total number of adjoint gradients      : %i   \n",numAdjoint);
		PetscPrintf(PETSC_COMM_WORLD, "|   Total number of FD gradients           : %i   \n",numFD);
	}
	else{
		PetscPrintf(PETSC_COMM_WORLD, "|   Total number of inversion parameters   : %i   \n",IOparam->mdN);
	}

	
	ierr = FBFreeBlocks(fb); CHKERRQ(ierr);

	// LOCATIONS
	// Get location / value / etc.
	ierr = FBFindBlocks(fb, _OPTIONAL_, "<AdjointObservationPointStart>", "<AdjointObservationPointEnd>"); CHKERRQ(ierr);

	// error checking
	if(fb->nblocks >   _MAX_OBS_)
	{
		SETERRQ1(PETSC_COMM_WORLD, PETSC_ERR_USER, "Too many inverse indices specified! Max allowed: %lld", (LLD)  _MAX_OBS_);
	}
	if(!fb->nblocks && IOparam->Ap == 1)
	{
		SETERRQ(PETSC_COMM_WORLD, PETSC_ERR_USER, "You have to define sample points (mdi) for the inversion. Have a look into the comments in src/LaMEM.cpp");
	}

	// Catch that if we have scaling none the index values don't go to inf:
	if(scal.utype == _NONE_)
	{
		scal.length   = 1;
		scal.velocity = 1;
	}

	// read each individual index
	if ( (fb->nblocks>0) & (IOparam->Ap==1)){
		PetscPrintf(PETSC_COMM_WORLD, "| \n|   Total number of observation points     : %i   \n", fb->nblocks);
	}
    else
    {
      	PetscPrintf(PETSC_COMM_WORLD, "| \n ");
    }

	ct1 = 0;
	ct2 = 0;   // used to check that only one observation type is used    	
    for(i = 0; i < fb->nblocks; i++)
	{
		// retrieve the coordinates of the sample points	
		ierr 	= getScalarParam(fb, _OPTIONAL_, "Coordinate",  IOparam->Coord, 3, 1);        CHKERRQ(ierr);       // not required if we compute 
		Ax[i] 	= (IOparam->Coord[0])/scal.length;
		Ay[i] 	= (IOparam->Coord[1])/scal.length;
		Az[i] 	= (IOparam->Coord[2])/scal.length;

		// Determine what cost function type is used
		ierr 	= getStringParam(fb, _REQUIRED_, "Parameter", ParType, NULL); CHKERRQ(ierr);  // must have component
		if     	(!strcmp(ParType, "Vx") | !strcmp(ParType, "Vy") | !strcmp(ParType, "Vz"))
		{    
			IOparam->MfitType = 0;  ct1++;	// these parameters are compute by projection 
		}
		else if	(!strcmp(ParType, "PSD") | !strcmp(ParType, "Exx") | !strcmp(ParType, "Eyy") | !strcmp(ParType, "Ezz" ) | 
				 !strcmp(ParType, "Exy") | !strcmp(ParType, "Eyz") | !strcmp(ParType, "Exz") | !strcmp(ParType, "E2nd"))
		{    
			IOparam->MfitType = 1;  ct2++;	// these parameters are compyted @ the center for the FDSTAG point
		}
		else
		{
			SETERRQ(PETSC_COMM_WORLD, PETSC_ERR_USER, "Choose either [Vx,Vy,Vz,PSD,Exx,Eyy,Ezz,Exy,Exz,Eyz,E2nd] as Parameter\n");
		} 
		if (ct1 > 0 && ct2 > 0)  SETERRQ(PETSC_COMM_WORLD, PETSC_ERR_USER, "Only one Parameter for observation is allowed [Vx,Vy,Vz] OR [PSD,Exx,Eyy,Ezz,Exy,Eyz,Exz,E2nd]\n");
	
		strcpy(ObsName[i], ParType);		// store

		if (IOparam->MfitType == 0)
		{
			if     	(!strcmp(ParType, "Vx"))    ti=1;
			else if (!strcmp(ParType, "Vy"))    ti=2;
			else 								ti=3;
			Av[i] 	= ti;                     // VELOCITY COMPONENT
		
			if (IOparam->Gr==0)
			{
		    	ierr = getScalarParam(fb, _REQUIRED_, "Value", &ts, 1, 1 ); CHKERRQ(ierr);
			}
			else
			{
				ierr = getScalarParam(fb, _OPTIONAL_, "Value", &ts, 1, 1 ); CHKERRQ(ierr);
			}
			Ae[i] = ts /scal.velocity;     // VELOCITY VALUE

			if ((fb->nblocks<6) & (IOparam->Ap==1))
			{
				// Print overview 
				if (IOparam->Gr==0)
				{
					PetscPrintf(PETSC_COMM_WORLD, "|       [%f,%f,%f] has target velocity %s=%7.5f\n", IOparam->Coord[0],IOparam->Coord[1],IOparam->Coord[2], ParType, ts);  // cost function
				}
				else
				{
					PetscPrintf(PETSC_COMM_WORLD, "|       [%f,%f,%f] will compute gradient w.r.t. %s\n", IOparam->Coord[0],IOparam->Coord[1],IOparam->Coord[2], ParType);  // w.r.t. solution
				}
			}

		}
		else if(IOparam->MfitType == 1)	// parmeters defined at center
		{
			if (IOparam->Gr==0 )
			{
				ierr = getScalarParam(fb, _REQUIRED_, "Value", &ts, 1, 1 ); CHKERRQ(ierr);
			}
			else
			{
				ierr = getScalarParam(fb, _OPTIONAL_, "Value", &ts, 1, 1 ); CHKERRQ(ierr);
			}
			if   (!strcmp(ParType, "PSD")){ 
				Ae[i] = ts * 0.01745329251;     // PSD VALUE is given in degree; transfer to radians
			}
			else {
				Ae[i] = ts ;     				// value
			}
			Av[i] = 0;      // Placeholder

			if ((fb->nblocks<6) & (IOparam->Ap==1))
			{
				// Print overview 
				if (IOparam->Gr==0)
				{
					PetscPrintf(PETSC_COMM_WORLD, "|       [%f,%f,%f] has target %s=%7.5f\n", IOparam->Coord[0],IOparam->Coord[1],IOparam->Coord[2], ParType, ts);  // cost function
				}
				else
				{
					PetscPrintf(PETSC_COMM_WORLD, "|       [%f,%f,%f] will compute gradient w.r.t. %s \n", IOparam->Coord[0],IOparam->Coord[1],IOparam->Coord[2], ParType);  // w.r.t. solution
				}
			}
		}
		else
		{
			SETERRQ1(PETSC_COMM_WORLD, PETSC_ERR_USER, "Choose either [0; 1] as parameter for Adjoint_CostFunction, not %d",IOparam->MfitType);
		}

        if (IOparam->Ap>1)
		{
            const char *str_vec;
            if   (IOparam->Ap==2){str_vec="everywhere";}
            else {str_vec="at the internal free surface";}

            PetscPrintf(PETSC_COMM_WORLD, "|    We will compute the gradient %s w.r.t. V%s\n", str_vec, Vel_comp);  // inform where the gradient will be computed, and w.r.t. which component 
        }

		fb->blockID++;
	}
	PetscPrintf(PETSC_COMM_WORLD, "| \n");

    ierr  = PetscMemcpy(IOparam->Ax, 		Ax, 		(size_t)_MAX_OBS_*sizeof(PetscScalar)); CHKERRQ(ierr);
    ierr  = PetscMemcpy(IOparam->Ay, 		Ay, 		(size_t)_MAX_OBS_*sizeof(PetscScalar)); CHKERRQ(ierr);
    ierr  = PetscMemcpy(IOparam->Az, 		Az,			(size_t)_MAX_OBS_*sizeof(PetscScalar)); CHKERRQ(ierr);
    ierr  = PetscMemcpy(IOparam->Av, 		Av, 		(size_t)_MAX_OBS_*sizeof(PetscInt));    CHKERRQ(ierr);
    ierr  = PetscMemcpy(IOparam->Ae, 		Ae, 		(size_t)_MAX_OBS_*sizeof(PetscScalar)); CHKERRQ(ierr);
	ierr  = PetscMemcpy(IOparam->ObsName, 	ObsName,   	(size_t)_MAX_OBS_*5*sizeof(char) ); 	CHKERRQ(ierr);

	IOparam->mdI = i;

	// Create the scaling for the cost function with the statistics of the observations
	IOparam->vel_scale = 1;   // Default 1
	if (IOparam->SCF == 1)
	{
		mean = 0;
		for(i=0;i<IOparam->mdI;i++)
		{
				mean += IOparam->Ae[i];
		}
		mean = abs(mean)/IOparam->mdI;
		IOparam->vel_scale = mean;
	}
	else if(IOparam->SCF == 2)
	{
		mean = 0;
		for(i=0;i<IOparam->mdI;i++)
		{
				mean += IOparam->Ae[i];
		}
		mean = abs(mean)/IOparam->mdI;
		var  = 0; 
		for(i=0;i<IOparam->mdI;i++)
		{
			var = pow(IOparam->Ae[i] - mean,2);
		}
		IOparam->vel_scale = var/(IOparam->mdI-1);
	}


	ierr = FBFreeBlocks(fb); CHKERRQ(ierr);

	// Error checking
	if (IOparam->use != 0 && !IOparam->Ap)
	{
		SETERRQ(PETSC_COMM_WORLD, PETSC_ERR_USER, "You have to define observation points (Ap) for the inversion. Have a look into the comments in src/LaMEM.cpp");
	}

	PetscFunctionReturn(0);
}

//---------------------------------------------------------------------------
#undef __FUNCT__
#define __FUNCT__ "LaMEMAdjointMain"
PetscErrorCode LaMEMAdjointMain(ModParam *IOparam)
{
	PetscErrorCode ierr;
	PetscFunctionBegin;

	PetscScalar    	F, *fcconvar, *Par;
	PetscInt        i;
	Adjoint_Vecs    Adjoint_Vectors;
	PetscLogDouble  cputime_start, cputime_end;

	PetscTime(&cputime_start);

	IOparam->count = 1;  // iteration counter for the initial cost function
	F              = 1e100;

	// Read input parameters
    ierr = LaMEMAdjointReadInputSetDefaults(IOparam, &Adjoint_Vectors); 			CHKERRQ(ierr);

	// Copy adjoint parameters to command-line	options
	if (IOparam->SetInitAdjParam==1){
	
		// set the initial values on the command-line, unless we employ use=inversion, 
		// in which case the parameters are set in an external code (as command-line options)
		
		VecCopy(Adjoint_Vectors.P,IOparam->P);		// Copy 
		VecGetArray(IOparam->P,&Par);
		for(i=0;i<IOparam->mdN;i++)
		{
			ierr	=	CopyParameterToLaMEMCommandLine(IOparam,  Par[i], i);			CHKERRQ(ierr);
		}
		VecRestoreArray(IOparam->P,&Par);
	}

	//===========================================================
	// SOLVE ADJOINT (by calling LaMEMLibMain)
	//===========================================================
	// only compute the adjoint gradients or simply forward code
	if(IOparam->use == _adjointgradients_)
 	{
		// Compute Gradients 
		ierr = ComputeGradientsAndObjectiveFunction(Adjoint_Vectors.P, &F, Adjoint_Vectors.grad, IOparam);	CHKERRQ(ierr);

		// Print scaling laws
		ierr = PrintScalingLaws(IOparam);	CHKERRQ(ierr);
 	}
	else if(IOparam->use == _inversion_)
 	{	
		// Only compute a forward model and the corresponding misfit 

		IOparam->BruteForce_FD = PETSC_TRUE;		// to return early w/out cmomputing FD gradients
		ierr = LaMEMLibMain(IOparam); 															CHKERRQ(ierr);

		// Print overview of cost function & gradients 
		ierr = PrintCostFunction(IOparam);					CHKERRQ(ierr);
		ierr = PrintGradientsAndObservationPoints(IOparam); CHKERRQ(ierr);

		ierr = MPI_Barrier(PETSC_COMM_WORLD); CHKERRQ(ierr); 
	
	}

 	// compute 'full' adjoint-based gradient inversion
 	else if(IOparam->use == _gradientdescent_)
 	{
 		if(IOparam->Tao == 1)
 		{
            // if TAO is employed, try the LMVM/BLMVM algorithms    
 	 		Tao tao;
			TaoLineSearch ls;

 	 		ierr = TaoCreate(PETSC_COMM_WORLD,&tao); CHKERRQ(ierr);

			PetscPrintf(PETSC_COMM_WORLD,"| TAO: IOparam->Ab bounds = %i \n",IOparam->Ab);	

 	 	 	// 1.Check if bounds are available and sets them
 	 		if (IOparam->Ab == 1)
 	 		{
 	 	 	 	ierr = TaoSetVariableBounds(tao,Adjoint_Vectors.Lb,Adjoint_Vectors.Ub);	 								CHKERRQ(ierr);
 	 	 	 	ierr = TaoSetType(tao,TAOBLMVM);CHKERRQ(ierr);
 	 		}
 	 		else
 	 		{
 	 			ierr = TaoSetType(tao,TAOLMVM);CHKERRQ(ierr);                    // TAOLMVM, TAOBLMVM, TAOBMRM (bad), TAOCG (all 4), TAOTRON (might crash but is fast)
 	 		}

 	 		// 2. Set up Tao
 	 	 	ierr = TaoSetObjectiveAndGradientRoutine(tao, AdjointOptimisationTAO, IOparam);	 	CHKERRQ(ierr);  // sets the forward routine as well
 	 	 	ierr = TaoSetInitialVector(tao,Adjoint_Vectors.P);	 							    CHKERRQ(ierr);
 	 	 	ierr = TaoSetTolerances(tao,1e-30,1e-30,1e-30);	                                    CHKERRQ(ierr);
 	 	 	ierr = TaoSetFunctionLowerBound(tao,1e-10);                                          CHKERRQ(ierr);
 	 	 	ierr = TaoSetFromOptions(tao);	 										            CHKERRQ(ierr);
			
			// Line-Search
			ierr = TaoGetLineSearch(tao, &ls);                                                  CHKERRQ(ierr);
			ierr = TaoLineSearchSetFromOptions(ls);                                             CHKERRQ(ierr);

 	 	 	// 3. Solve Tao & view result
 	 	 	ierr = TaoSolve(tao);	 												            CHKERRQ(ierr);
 	 	 	PetscPrintf(PETSC_COMM_WORLD,"| ------------------------------------------------------------------------- \n");
	
 	 	 	TaoView(tao,PETSC_VIEWER_STDOUT_WORLD);
 	 	 	PetscPrintf(PETSC_COMM_WORLD,"| ------------------------------------------------------------------------- \n");
	
 	 	 	// 4. Clean
 	 	 	ierr = TaoDestroy(&tao);
 		}
 		else
 		{
            // Without TAO try our own implementation of a line search tuned gradient descent
			ierr = AdjointOptimisation(Adjoint_Vectors.P, F, Adjoint_Vectors.grad, IOparam);
 		}

 		PetscPrintf(PETSC_COMM_WORLD,"| ------------------------------------------------------------------------- \n");
		PetscPrintf(PETSC_COMM_WORLD,"| *                         INVERSION RESULT SUMMARY                      * \n");
		PetscPrintf(PETSC_COMM_WORLD,"| ------------------------------------------------------------------------- \n");
		PetscPrintf(PETSC_COMM_WORLD,"| Number of inversion iterations: %d\n",IOparam->count);
 		PetscPrintf(PETSC_COMM_WORLD,"| F/Fini:\n");
 		VecGetArray(IOparam->fcconv,&fcconvar);
 		for(i=1;i<IOparam->count;i++)
 		{
 			PetscPrintf(PETSC_COMM_WORLD,"| %.5e\n",fcconvar[i]);
 		}
 		VecRestoreArray(IOparam->fcconv,&fcconvar);
 		PetscPrintf(PETSC_COMM_WORLD,"| \n| Final cost function:\n");
 		PetscPrintf(PETSC_COMM_WORLD,"| %.5e\n",IOparam->mfit);
 		PetscPrintf(PETSC_COMM_WORLD,"| \n| Final Parameters: \n");
		VecGetArray(IOparam->P,&Par);
		for(i=0;i<IOparam->mdN;i++)
		{
			
			PetscInt 		CurPhase;
			char 			CurName[_str_len_];
	
			CurPhase = 	IOparam->phs[i];			// phase of the parameter
    		strcpy(CurName, IOparam->type_name[i]);	// name

			PetscPrintf(PETSC_COMM_WORLD,"| %s[%i] = %.5e\n",CurName, CurPhase, Par[i]);
		}
		VecRestoreArray(IOparam->P,&Par);
 		PetscPrintf(PETSC_COMM_WORLD,"| ------------------------------------------------------------------------- \n\n");
		
 	}
 	// this is a forward simulation that we want to save as comparison solution
 	else if(IOparam->use == _syntheticforwardrun_)
 	{
 		// call LaMEM main library function
 		ierr = LaMEMLibMain(IOparam); CHKERRQ(ierr);

 		// Save output
 		PetscViewer     viewerVel;
 		PetscViewerCreate(PETSC_COMM_WORLD,&viewerVel);
 		PetscViewerSetType(viewerVel,PETSCVIEWERBINARY);
 		PetscViewerFileSetMode(viewerVel,FILE_MODE_WRITE);
 		PetscViewerFileSetName(viewerVel,"Forward_Solution_Vel.bin");
 	 	VecView(IOparam->xini,viewerVel);
 	 	PetscViewerDestroy(&viewerVel);

 	 	PetscPrintf(PETSC_COMM_WORLD,"| ------------------------------------------\n|         Forward Solution successfully saved\n| ------------------------------------------\n");
 	}

	ierr = AdjointVectorsDestroy(&Adjoint_Vectors, IOparam); CHKERRQ(ierr);

	PetscTime(&cputime_end);
    PetscPrintf(PETSC_COMM_WORLD,"| Adjoint computation was successful & took %g s                         	 \n",cputime_end - cputime_start);
	PetscPrintf(PETSC_COMM_WORLD,"| ************************************************************************ \n");


	PetscFunctionReturn(0);
}
//---------------------------------------------------------------------------
#undef __FUNCT__
#define __FUNCT__ "AdjointVectorsCreate"
PetscErrorCode AdjointVectorsCreate(Adjoint_Vecs *Adjoint_Vectors, ModParam *IOparam)
{
	PetscErrorCode ierr;
	PetscFunctionBegin;

	// VECTORS
	ierr = VecCreateMPI(PETSC_COMM_WORLD, _MAX_PAR_  , PETSC_DETERMINE, &Adjoint_Vectors->Lb);      CHKERRQ(ierr);
	ierr = VecCreateMPI(PETSC_COMM_WORLD, _MAX_PAR_  , PETSC_DETERMINE, &Adjoint_Vectors->Ub);      CHKERRQ(ierr);
	ierr = VecCreateMPI(PETSC_COMM_WORLD, _MAX_PAR_  , PETSC_DETERMINE, &Adjoint_Vectors->val);     CHKERRQ(ierr);
	ierr = VecCreateMPI(PETSC_COMM_WORLD, _MAX_PAR_  , PETSC_DETERMINE, &Adjoint_Vectors->P);       CHKERRQ(ierr);
	ierr = VecCreateMPI(PETSC_COMM_WORLD, _MAX_PAR_  , PETSC_DETERMINE, &Adjoint_Vectors->grad);    CHKERRQ(ierr);

	ierr = VecDuplicate(Adjoint_Vectors->P,&IOparam->P);											CHKERRQ(ierr);
	ierr = VecCreateMPI(PETSC_COMM_WORLD, IOparam->maxit, PETSC_DETERMINE, &IOparam->fcconv);  	 	CHKERRQ(ierr); 


	PetscFunctionReturn(0);
}
//---------------------------------------------------------------------------
#undef __FUNCT__
#define __FUNCT__ "AdjointVectorsDestroy"
PetscErrorCode AdjointVectorsDestroy(Adjoint_Vecs *Adjoint_Vectors, ModParam *IOparam)
{
	PetscErrorCode ierr;
	PetscFunctionBegin;

	ierr = VecDestroy(&Adjoint_Vectors->Lb);      	CHKERRQ(ierr);
	ierr = VecDestroy(&Adjoint_Vectors->Ub);      	CHKERRQ(ierr);
	ierr = VecDestroy(&Adjoint_Vectors->val);     	CHKERRQ(ierr);
	ierr = VecDestroy(&Adjoint_Vectors->P);       	CHKERRQ(ierr);
	ierr = VecDestroy(&Adjoint_Vectors->grad);    	CHKERRQ(ierr);

	ierr = VecDestroy(&IOparam->P);					CHKERRQ(ierr);
	ierr = VecDestroy(&IOparam->fcconv);			CHKERRQ(ierr);

	PetscFunctionReturn(0);
}
//---------------------------------------------------------------------------
#undef __FUNCT__
#define __FUNCT__ "AdjointCreate"
PetscErrorCode AdjointCreate(AdjGrad *aop, JacRes *jr, ModParam *IOparam)
{
	PetscErrorCode ierr;
	PetscFunctionBegin;

	// Create everything
	ierr = VecCreateMPI(PETSC_COMM_WORLD, IOparam->mdI, PETSC_DETERMINE, &aop->vx);  CHKERRQ(ierr);
	ierr = VecCreateMPI(PETSC_COMM_WORLD, IOparam->mdI, PETSC_DETERMINE, &aop->vy);  CHKERRQ(ierr);
	ierr = VecCreateMPI(PETSC_COMM_WORLD, IOparam->mdI, PETSC_DETERMINE, &aop->vz);  CHKERRQ(ierr);
	ierr = VecCreateMPI(PETSC_COMM_WORLD, IOparam->mdI, PETSC_DETERMINE, &aop->sty); CHKERRQ(ierr);
	ierr = DMCreateLocalVector (jr->fs->DA_CEN, &aop->gradfield);      CHKERRQ(ierr);

	ierr = VecDuplicate(jr->gsol, &aop->dPardu);          CHKERRQ(ierr);
	ierr = VecDuplicate(jr->gsol, &aop->dF);              CHKERRQ(ierr);
	ierr = VecDuplicate(jr->gsol, &aop->pro);             CHKERRQ(ierr);
	ierr = VecDuplicate(jr->gsol, &IOparam->xini);  	  CHKERRQ(ierr);  // create a new one

	PetscFunctionReturn(0);
}
//---------------------------------------------------------------------------
#undef __FUNCT__
#define __FUNCT__ "AdjointDestroy"
PetscErrorCode AdjointDestroy(AdjGrad *aop, ModParam *IOparam)
{
	PetscErrorCode ierr;
	PetscFunctionBegin;

	
	ierr = VecDestroy(&aop->vx);         CHKERRQ(ierr);
	ierr = VecDestroy(&aop->vy);         CHKERRQ(ierr);
	ierr = VecDestroy(&aop->vz);         CHKERRQ(ierr);
	ierr = VecDestroy(&aop->sty);        CHKERRQ(ierr);
	ierr = VecDestroy(&aop->gradfield);  CHKERRQ(ierr);

	ierr = VecDestroy(&aop->dPardu);     CHKERRQ(ierr);
	ierr = VecDestroy(&aop->dF);         CHKERRQ(ierr);
	ierr = VecDestroy(&aop->pro);        CHKERRQ(ierr);
	ierr = VecDestroy(&IOparam->xini); 	 CHKERRQ(ierr); 

	// Destroy the Adjoint gradients structures
	// ierr = PetscMemzero(aop, sizeof(AdjGrad)); CHKERRQ(ierr);

	PetscFunctionReturn(0);
}

//---------------------------------------------------------------------------
#undef __FUNCT__
#define __FUNCT__ "ComputeGradientsAndObjectiveFunction"
PetscErrorCode ComputeGradientsAndObjectiveFunction(Vec Parameters, PetscScalar *ObjectiveValue, Vec Gradient, ModParam *IOparam)
{
	/* 
		This computes the objective & gradients (either adjoint or finite difference 
		or a combination of both)
	*/
	PetscErrorCode 	ierr;
	PetscScalar 	*Par, *Grad;
	PetscInt 		i;

	PetscFunctionBegin;

	// Copy adjoint parameters to command-line	options
	VecCopy(Parameters,IOparam->P);		// Copy 
	VecGetArray(IOparam->P,&Par);
	for(i=0;i<IOparam->mdN;i++)
	{
		ierr	=	CopyParameterToLaMEMCommandLine(IOparam,  Par[i], i);			CHKERRQ(ierr);
    }
	VecRestoreArray(IOparam->P,&Par);

	/* 	FD gradients: call the FD gradient routine (& LaMEM many times) for those parameters for which we request it 
		Note: should be computed first, before computing adjoint to ensure that the cost function is computed for the standard (and nt perturbed) parameters
	*/
	IOparam->BruteForce_FD = PETSC_TRUE;
	ierr = AdjointFiniteDifferenceGradients(IOparam);	CHKERRQ(ierr);

	// Adjoint gradients: Call LaMEM main library function once (computes gradients @ the end)
 	IOparam->BruteForce_FD = PETSC_FALSE;
	ierr = LaMEMLibMain(IOparam); 															CHKERRQ(ierr);

	// Print overview of cost function & gradients 
	ierr = PrintCostFunction(IOparam);					CHKERRQ(ierr);
	ierr = PrintGradientsAndObservationPoints(IOparam); CHKERRQ(ierr);

	ierr = MPI_Barrier(PETSC_COMM_WORLD); CHKERRQ(ierr); 

	// Copy back gradients from IOparam   
	// Gradient info is thus in IOparam & as vectors
	VecGetArray(Gradient,&Grad);
	for(i=0;i<IOparam->mdN;i++){
		Grad[i] = IOparam->grd[i];		// Gradient
	}
	VecRestoreArray(Gradient,&Grad);

	*ObjectiveValue = IOparam->mfit;		// Objective function

	PetscFunctionReturn(0);
}
//---------------------------------------------------------------------------
#undef __FUNCT__
#define __FUNCT__ "AdjointOptimisation"
PetscErrorCode AdjointOptimisation(Vec P, PetscScalar F, Vec grad, void *ctx)
{
	PetscErrorCode ierr;
	PetscFunctionBegin;

	// initialize
	PetscInt 		i, j, LScount;
	PetscScalar 	*Par, *Paroldar, *gradar, *gradoldar, *fcconvar;
	PetscScalar   	Fold;
	ModParam    	*IOparam;
	IOparam     	= (ModParam*)ctx;
	Vec         	dP,dgrad,Pold,gradold,r;

	// get parameter values
	VecDuplicate(IOparam->P,&dP);
	VecDuplicate(IOparam->P,&Pold);
	VecDuplicate(grad,&gradold);
	VecDuplicate(grad,&dgrad);
	VecDuplicate(grad,&r);
	VecCopy(P,IOparam->P);
	VecCopy(P,Pold);

	// Initialize cost functions
	F 		= 1e100;
	Fold 	= 1e100;

	for(j = 0; j < IOparam->mdN; j++)
	{
		IOparam->factor2array[j] = 1;
	}

	while(F>IOparam->tol)
	{
		
		// Give the updated values to the code
		VecCopy(P,IOparam->P);		
		//VecGetArray(P,&Par);
		//for(i=0;i<IOparam->mdN;i++)
		//{
		//	ierr	=	CopyParameterToLaMEMCommandLine(IOparam,  Par[i], i);			CHKERRQ(ierr);
    	//}
		//VecRestoreArray(P,&Par);

		// Reset line search counter
		LScount = 1;

		// call LaMEM main library function
		//ierr = LaMEMLibMain(IOparam); CHKERRQ(ierr);
		ierr = ComputeGradientsAndObjectiveFunction(P, &F, grad, IOparam);	CHKERRQ(ierr);
				
		// Save initial cost function & create initial Hessian
		if(IOparam->count==1)
		{
			IOparam->mfitini = IOparam->mfit;
		}

		// Save cost function
		F = IOparam->mfit;

		VecGetArray(P,&Par);
		VecGetArray(grad,&gradar);
		for(j = 0; j < IOparam->mdN; j++)
		{
			gradar[j] = IOparam->grd[j];
			if (IOparam->count==1)
			{
				IOparam->factor2array[j] = fabs((IOparam->Scale_Grad*Par[j])/fabs(gradar[j]));
			}
		}
		VecRestoreArray(grad,&gradar);
		VecRestoreArray(P,&Par);

		PetscPrintf(PETSC_COMM_WORLD,"| AdjointOptimisation: Gradients. [0]=%e, [1]=%e \n", IOparam->grd[0], IOparam->grd[1]);
		
		// If cost function in this timestep is larger then before perform bisection line search (striclty speacking we only require to evaluate the cost function during LS..)
		while(F>Fold)
		{

			// Reduce line search alpha
			for(j = 0; j < IOparam->mdN; j++)
			{
				IOparam->factor2array[j] *= IOparam->facB;
			}

			PetscPrintf(PETSC_COMM_WORLD,"\n| - - - - - - - - - - - - - - - - - - - - - - - - - - - \n");
			PetscPrintf(PETSC_COMM_WORLD,"|               LINE SEARCH IT %d                       \n",LScount);

			VecGetArray(P,&Par);
			VecGetArray(Pold,&Paroldar);
			VecGetArray(gradold,&gradoldar);

			/*VecGetArray(dP,&dPtemp);
			for(i=0;i<IOparam->mdN;i++)
			{
				for(j=0;j<IOparam->mdN;j++)
				{
					dPtemp[i] = dPtemp[i]*LSalpha;
				}
			}
			*/

			// Update parameter
			for(i=0;i<IOparam->mdN;i++)
			{
				Par[i] 	= 	Paroldar[i] - gradoldar[i] * IOparam->factor2array[i] ;
			//	ierr	=	CopyParameterToLaMEMCommandLine(IOparam,  Par[i], i);			CHKERRQ(ierr);
    		}
			VecRestoreArray(P,&Par);
			VecRestoreArray(Pold,&Paroldar);
			VecRestoreArray(gradold,&gradoldar);
			//VecRestoreArray(dP,&dPtemp);

			// Store the updated values (now done inside the routine below)
			//VecCopy(P,IOparam->P);  

			// call LaMEM main library function
			//ierr 	= LaMEMLibMain(IOparam); CHKERRQ(ierr);
			ierr = ComputeGradientsAndObjectiveFunction(P, &F, grad, IOparam);	CHKERRQ(ierr);
			//F 		= IOparam->mfit;

			LScount+=1;
			if(LScount>IOparam->maxitLS)
			{
				PetscPrintf(PETSC_COMM_WORLD,"| ******************************************************\n");
				PetscPrintf(PETSC_COMM_WORLD,"| *              SOLUTION DIVERGED                     *\n");
				PetscPrintf(PETSC_COMM_WORLD,"| ******************************************************\n\n");

				// Return parameters for final output
				VecCopy(P,IOparam->P);

				VecDestroy(&dP);
				VecDestroy(&Pold);
				VecDestroy(&gradold);
				VecDestroy(&dgrad);
				VecDestroy(&r);

				PetscFunctionReturn(0);
			}

			PetscPrintf(PETSC_COMM_WORLD,"|    F = %10.6e,  Fold = %10.6e                      \n",F,Fold);
			PetscPrintf(PETSC_COMM_WORLD,"\n| - - - - - - - - - - - - - - - - - - - - - - - - - - - \n");

		}

		PetscPrintf(PETSC_COMM_WORLD,"\n| ------------------------------------------------------------------------ \n");
		PetscPrintf(PETSC_COMM_WORLD,"| %d. IT INVERSION RESULT: line search its = %d ; F / FINI = %.5e\n| \n",IOparam->count,LScount-1,IOparam->mfit/IOparam->mfitini);
		PetscPrintf(PETSC_COMM_WORLD,"| Fold = %.5e \n|    F = %.5e\n| \n",Fold,F);

		VecGetArray(grad,&gradar);
		VecGetArray(P,&Par);
		// VecGetArray(dP,&dPtemp);

		// Store old values in case we overshoot next time
		VecCopy(P,Pold);
		VecCopy(grad,gradold);
		Fold = F;

		// Display the current state of the parameters
		for(j = 0; j < IOparam->mdN; j++)
		{
			PetscPrintf(PETSC_COMM_WORLD,"| %D. Diff parameter value = %.5e\n",j+1,-gradar[j] * IOparam->factor2array[j]);
		}

		PetscPrintf(PETSC_COMM_WORLD,"| \n");


		// Update parameter
		for(i=0;i<IOparam->mdN;i++)
		{
			if(F>IOparam->tol)
			{
				Par[i] 	= 	Par[i] -gradar[i] * IOparam->factor2array[i];
				ierr	=	CopyParameterToLaMEMCommandLine(IOparam,  Par[i], i);			CHKERRQ(ierr);
    		}
		}
		VecRestoreArray(grad,&gradar);
		VecRestoreArray(P,&Par);
		// VecRestoreArray(dP,&dPtemp);

		// Display the current state of the parameters
		VecGetArray(P,&Par);
		for(j = 0; j < IOparam->mdN; j++)
		{
			PetscPrintf(PETSC_COMM_WORLD,"| %D. Parameter value = %.5e\n",j+1,Par[j]);
		}
		VecRestoreArray(P,&Par);


		PetscPrintf(PETSC_COMM_WORLD,"| -------------------------------------------------------------------------\n\n");
		

		// Give the updated values to the code  (actually unfortunately necessary here and at the top of this function - need to rearrange that)
		VecCopy(P,IOparam->P);

		VecGetArray(IOparam->fcconv,&fcconvar);
		fcconvar[IOparam->count] = IOparam->mfit/IOparam->mfitini;
		VecRestoreArray(IOparam->fcconv,&fcconvar);

		// Increase line search alpha after succesful iteration
		for(i=0;	i<IOparam->mdN;	i++)
		{
			// dPtemp[i] = - (dPtemp[i] + (gradar[i])) * IOparam->factor2array[i];
			IOparam->factor2array[i] *= IOparam->facLS;
			if(IOparam->factor2array[i]>IOparam->maxfac)
			{
				IOparam->factor2array[i] = IOparam->maxfac;
			}
			PetscPrintf(PETSC_COMM_WORLD,"| LS factor for %d.Parameter = %.5e\n",i+1,IOparam->factor2array[i]);
		}	
		PetscPrintf(PETSC_COMM_WORLD,"| \n");

		// count
		IOparam->count += 1;
		if(IOparam->count>IOparam->maxit)
		{
			PetscPrintf(PETSC_COMM_WORLD,"\n\n| Maximum number of inverse iterations reached\n\n");
			break;
		}
	}

	// clean up vectors
	VecDestroy(&dP);
	VecDestroy(&Pold);
	VecDestroy(&gradold);
	VecDestroy(&dgrad);
	VecDestroy(&r);


	PetscFunctionReturn(0);
}

//---------------------------------------------------------------------------
#undef __FUNCT__
#define __FUNCT__ "AdjointOptimisationTAO"
PetscErrorCode AdjointOptimisationTAO(Tao tao, Vec P, PetscReal *F, Vec grad, void *ctx)
{
	PetscErrorCode ierr;
	PetscFunctionBegin;

	// initialize
	PetscInt j;
	PetscScalar *Par, *gradar, *fcconvar, Fmisfit;
	ModParam    *IOparam;
	char		CurName[_str_len_];
	
	IOparam = (ModParam*)ctx;
	if(tao) tao = NULL;

	// get parameter values
	VecCopy(P,IOparam->P);

	// Print parameters
	PetscPrintf(PETSC_COMM_WORLD,"| \n");
	PetscPrintf(PETSC_COMM_WORLD,"| *************************************************************************\n");
	PetscPrintf(PETSC_COMM_WORLD,"| TAO start iteration %i: \n", IOparam->count);
	PetscPrintf(PETSC_COMM_WORLD,"| Currently employed parameters: \n");
	VecGetArray(IOparam->P,&Par);
	for(j = 0; j < IOparam->mdN; j++){
	
		//ierr	=	CopyParameterToLaMEMCommandLine(IOparam,  Par[j], j);					CHKERRQ(ierr);
    
	    strcpy(CurName, IOparam->type_name[j]);	// name
		PetscPrintf(PETSC_COMM_WORLD,"|  %s[%i]=%10.10e \n",CurName,IOparam->phs[j],Par[j]);
	}
	VecRestoreArray(IOparam->P,&Par);
	PetscPrintf(PETSC_COMM_WORLD,"| \n");

	// Compute gradient & objective function for the parameters P
	ierr = ComputeGradientsAndObjectiveFunction(P, &Fmisfit, grad, IOparam);	CHKERRQ(ierr);
		
	//ierr = LaMEMLibMain(IOparam); CHKERRQ(ierr);

	// Print the gradient & misfit
	for(j = 0; j < IOparam->mdN; j++)
	{
	//	gradar[j] = IOparam->grd[j];
		
	}

	*F = IOparam->mfit;  // objective function

	// Save initial cost function
	if(IOparam->count==1){IOparam->mfitini = IOparam->mfit;}

	// Display the current state of the parameters and gradient
	PetscPrintf(PETSC_COMM_WORLD,"| *************************************************************************\n");
	PetscPrintf(PETSC_COMM_WORLD,"| TAO results of iteration %i: \n", IOparam->count);
	PetscPrintf(PETSC_COMM_WORLD,"| \n");
	PetscPrintf(PETSC_COMM_WORLD,"| Parameter values: \n");
	
	VecGetArray(IOparam->P,&Par);
	VecGetArray(grad,&gradar);
	for(j = 0; j < IOparam->mdN; j++)
	{
	//	ierr	=	CopyParameterToLaMEMCommandLine(IOparam,  Par[j], j);					CHKERRQ(ierr);

		strcpy(CurName, IOparam->type_name[j]);	// name

		PetscPrintf(PETSC_COMM_WORLD,"|   %D. %s[%i] = %- 10.5e, gradient=%- 10.5e\n",j+1,CurName,IOparam->phs[j],Par[j],gradar[j]);
		
	}
	VecRestoreArray(grad,&gradar);
	VecRestoreArray(IOparam->P,&Par);

	// Print cost function 
	PetscPrintf(PETSC_COMM_WORLD,"| \n");
	PetscPrintf(PETSC_COMM_WORLD,"| misfit           = %2.8e \n",IOparam->mfit);
	PetscPrintf(PETSC_COMM_WORLD,"| misfit / misfit0 = %2.8e\n| ------------------------------------------\n\n",IOparam->mfit/IOparam->mfitini);

	VecGetArray(IOparam->fcconv,&fcconvar);
	fcconvar[IOparam->count] = IOparam->mfit/IOparam->mfitini;
	VecRestoreArray(IOparam->fcconv,&fcconvar);

	// count
	IOparam->count += 1;
	if(IOparam->count>1500)
	{
		PetscPrintf(PETSC_COMM_WORLD,"\n\n\n| EXCEEDED 1500 FUNCTION EVALUATIONS (consider changing inversion options)\n\n\n");
		PetscFunctionReturn(0);
	}

	PetscFunctionReturn(0);
}
 //---------------------------------------------------------------------------
 #undef __FUNCT__
 #define __FUNCT__ "AdjointObjectiveAndGradientFunction"
 PetscErrorCode AdjointObjectiveAndGradientFunction(AdjGrad *aop, JacRes *jr, NLSol *nl, ModParam *IOparam, SNES snes, FreeSurf *surf)
 {
	// This computes the objective function and adjoint gradients (not the 'brute-force' FD gradients)

 	PetscErrorCode ierr;
 	PetscFunctionBegin;

	//========================================
	// COMPUTE OBJECTIVE FUNCTION & GRADIENT
	//========================================

	// Get the cost function and derivative
	ierr = AdjointObjectiveFunction(aop, jr, IOparam, surf); CHKERRQ(ierr);

	if (IOparam->BruteForce_FD){PetscFunctionReturn(0); }	// in case we compute Brute force FD (or if we only compute the misfit), we can return at this stage

 	// Get the adjoint gradients
 	ierr = AdjointComputeGradients(jr, aop, nl, snes, IOparam);        CHKERRQ(ierr);

 	PetscFunctionReturn(0);
 }
 //---------------------------------------------------------------------------
 #undef __FUNCT__
 #define __FUNCT__ "AdjointObjectiveFunction"
 PetscErrorCode AdjointObjectiveFunction(AdjGrad *aop, JacRes *jr, ModParam *IOparam, FreeSurf *surf)
 {
	// This computes the objective function

	Scaling             *scal;
	Vec                  xini, sqrtpro;
	PetscScalar          Ad; 
	FDSTAG              *fs;
	PetscInt            i, lrank, grank;
	PetscScalar         dt, coord_local[3], *vx, *vy, *vz, *sty;
	PetscMPIInt    		rank;
	PetscScalar    		*rbuf1=PETSC_NULL;

 	PetscErrorCode ierr;
 	PetscFunctionBegin;

 	scal = jr->scal;
	fs = jr->fs;
	dt = jr->ts->dt;

	// Create projection vector
	ierr = VecDuplicate(jr->gsol, &xini);           CHKERRQ(ierr);
	ierr = VecDuplicate(jr->gsol, &sqrtpro);           CHKERRQ(ierr);

	//========================================
	// COMPUTE OBJECTIVE FUNCTION
	//========================================
	// Put the proportion into the Projection vector where the user defined the computation coordinates (P) & get the velocities
	ierr = AdjointPointInPro(jr, aop, IOparam, surf); 	CHKERRQ(ierr);

	ierr = VecCopy(IOparam->xini,xini);             	CHKERRQ(ierr);
	
	
	if (IOparam->Gr == 1)		// Gradients w.r.t. Solution
	{
		PetscScalar value;

		if(IOparam->MfitType == 0)
		{
			// Velocity

			// -------- Only get gradients with respect to the solution --------
			ierr = VecCopy(aop->pro,aop->dF); 				CHKERRQ(ierr); // dF/dx = P

			ierr = VecDot(aop->pro, jr->gsol,&value);     	CHKERRQ(ierr);
			IOparam->mfit 	   = value*scal->velocity;    
		}
		else if(IOparam->MfitType == 1)
		{
			// principal stress direction
			ierr 				= AdjointGet_F_dFdu_Center(jr, aop, IOparam);                       CHKERRQ(ierr);

			if (!strcmp(IOparam->ObsName[0],"PSD")){
				IOparam->mfit 	  	= 	IOparam->mfitCenter; 						// stress angle is nondimensional
			}
			else{
				IOparam->mfit 	  	= 	IOparam->mfitCenter*(1.0/scal->time_si); 	// strain rate is dimensional [SI]
			}
			PetscPrintf(PETSC_COMM_WORLD,"| IOparam->mfit = %e \n",IOparam->mfit);
		

		}
	}
	else if(IOparam->Gr == 0)	// Gradients w.r.t. CostFunction
	{
	

		if(IOparam->MfitType == 0)
		{
			ierr = VecCopy(aop->pro,sqrtpro);             	CHKERRQ(ierr);

			// Incorporate projection vector (F = (1/2)*[P*(x-x_ini)' * P*(x-x_ini)])
			ierr = 	VecAYPX(xini,-1,jr->gsol);                                       CHKERRQ(ierr);
			ierr = 	VecScale(xini,sqrt(1/IOparam->vel_scale));                   	CHKERRQ(ierr);

			ierr =  VecSqrtAbs(sqrtpro);  CHKERRQ(ierr);

			ierr = 	VecPointwiseMult(xini, xini,sqrtpro);                           CHKERRQ(ierr);
			
			// Compute objective function value (F = (1/2)*[P*(x-x_ini)' * P*(x-x_ini)])
			ierr 	           = VecDot(xini,xini,&Ad);
			Ad 		          /= 2;
			IOparam->mfit 	   = Ad*pow(scal->velocity,2); // Dimensional misfit function

			ierr = VecCopy(IOparam->xini,xini);             	CHKERRQ(ierr);

			// Incorporate projection vector (F = (1/2)*[P*(x-x_ini)' * P*(x-x_ini)])
			ierr = VecAYPX(xini,-1,jr->gsol);                                       CHKERRQ(ierr);
			ierr = VecScale(xini,1/IOparam->vel_scale);                             CHKERRQ(ierr);
			ierr = VecPointwiseMult(xini, xini,aop->pro);                           CHKERRQ(ierr);

			// Compute it's derivative (dF/dx = P*x-P*x_ini)
			ierr = VecCopy(xini,aop->dF); 	
		}
		if(IOparam->MfitType == 1)
		{
			ierr 				= 	AdjointGet_F_dFdu_Center(jr, aop, IOparam);                       CHKERRQ(ierr);
			if (!strcmp(IOparam->ObsName[0],"PSD")){
				IOparam->mfit 	  	= 	IOparam->mfitCenter; 								// stress angle is nondimensional
			}
			else{
				IOparam->mfit 	  	= 	IOparam->mfitCenter*pow(1.0/scal->time_si,2.0); 	// strain rate is dimensional [SI]
			}
			PetscPrintf(PETSC_COMM_WORLD,"| IOparam->mfit = %e \n",IOparam->mfit);
		}
	}
	else
	{
		PetscPrintf(PETSC_COMM_WORLD,"| ERROR choose Inv_Gr = 0 or = 1\n");
	}

	// Compute the value of velocities @ the observation points
	if(IOparam->mdI<_MAX_OBS_ && IOparam->Ap == 1)
	{

		// get the current velocities at the observation point
		ierr = AdjointPointInPro(jr, aop, IOparam, surf);    CHKERRQ(ierr);

		VecGetArray(aop->vx,&vx);
		VecGetArray(aop->vy,&vy);
		VecGetArray(aop->vz,&vz);

		// Print the solution variable at the user defined index (if there are sufficiently few)
		for (i=0; i<IOparam->mdI; i++)
		{

			coord_local[0] 				= 	IOparam->Ax[i];
			coord_local[1] 				= 	IOparam->Ay[i];
			coord_local[2] 				= 	IOparam->Az[i];
			IOparam->Apoint_on_proc[i]	=	PETSC_FALSE;
				

			// get global & local ranks of a marker
			ierr = FDSTAGGetPointRanks(fs, coord_local, &lrank, &grank); CHKERRQ(ierr);

			IOparam->Avel_num[i]	= 0.0;
			
			// If lrank is not 13 the point is not on this processor
			if(lrank == 13)
			{
                char vel_com[20];
                PetscScalar vel=0;
	
	
                if (IOparam->Av[i] == 1){strcpy(vel_com, "Vx"); vel = vx[i]*scal->velocity;}
                if (IOparam->Av[i] == 2){strcpy(vel_com, "Vy"); vel = vy[i]*scal->velocity;}
                if (IOparam->Av[i] == 3){strcpy(vel_com, "Vz"); vel = vz[i]*scal->velocity;}
               IOparam->Apoint_on_proc[i]=PETSC_TRUE;

				if(IOparam->MfitType == 0)
				{
					IOparam->Avel_num[i]  = vel;
				}
				else if (IOparam->MfitType == 1)
				{
					VecGetArray(aop->sty,&sty);
					IOparam->Avel_num[i]  = sty[i];
					VecRestoreArray(aop->sty,&sty);
				}

				if (IOparam->Adv == 1)     // advect the point? - Note that this should be done only once per timestep; need to ensure that this is still the case if 
				{
					IOparam->Ax[i] += vx[i]*dt;
					IOparam->Ay[i] += vy[i]*dt;
					IOparam->Az[i] += vz[i]*dt;
				}
			}
		}

		VecRestoreArray(aop->vx,&vx);
		VecRestoreArray(aop->vy,&vy);
		VecRestoreArray(aop->vz,&vz);

		// Send velocity array to rank 0 (sum over all arrays), to deal with points residing on different processors
		{

			MPI_Comm_rank(PETSC_COMM_WORLD,&rank);

			if ( rank == 0) 
			{ 
       			rbuf1 = (PetscScalar *)malloc(_MAX_PAR_*sizeof(PetscScalar)); 
       		} 

			// send from all processors -> rank 0
			MPI_Reduce( IOparam->Avel_num, rbuf1, _MAX_PAR_, MPIU_SCALAR, MPI_SUM, 0, PETSC_COMM_WORLD);
   			
			if ( rank == 0)
			{ 
				ierr  = PetscMemcpy(IOparam->Avel_num,   rbuf1,  (size_t)_MAX_PAR_*sizeof(PetscScalar) ); CHKERRQ(ierr);		// copy array to correct point
			}

			// send from rank 0 to all other processors
			MPI_Bcast(IOparam->Avel_num, _MAX_PAR_, MPIU_SCALAR, 0, PETSC_COMM_WORLD);	

			if ( rank == 0)
			{ 
				free(rbuf1);
			}
		}
	}
 

	// Destroy
	ierr = VecDestroy(&xini);
	ierr = VecDestroy(&sqrtpro);


 	PetscFunctionReturn(0);
 }
//---------------------------------------------------------------------------
/* 
	Brute Force finite difference computation of the gradient, by calling LaMEM twice & perturbing the parameter 
*/
#undef __FUNCT__
#define __FUNCT__ "AdjointFiniteDifferenceGradients"
PetscErrorCode AdjointFiniteDifferenceGradients(ModParam *IOparam)
{
	PetscErrorCode 	ierr;
	PetscInt 		j;
	PetscScalar 	*Par, Perturb, Misfit_ref, Misfit_pert, FD_gradients_eps=1e-6, FD_eps, Grad; 
	char 			CurName[_str_len_];
	PetscBool 		flg, FD_Adjoint = PETSC_FALSE;


	// 0) Retrieve (optional) command-line parameters
	ierr = PetscOptionsGetScalar(NULL, NULL,"-FD_gradients_eps",&FD_gradients_eps,&flg); CHKERRQ(ierr);
    if (flg){
		PetscPrintf(PETSC_COMM_WORLD,"| Updated eps used for computing finite difference gradients to: %2.5e  \n",FD_gradients_eps);
    }

	// 1) Compute 'reference' state using LaMEM & the current set of parameters
	// Set parameters as command-line options
	VecGetArray(IOparam->P,&Par);
	for(j = 0; j < IOparam->mdN; j++){
		ierr	=	CopyParameterToLaMEMCommandLine(IOparam,  Par[j], j);					CHKERRQ(ierr);
    }
	VecRestoreArray(IOparam->P,&Par);

	// check if we actually need to compute FD gradients
	for(j = 0; j < IOparam->mdN; j++){
		if (IOparam->FD_gradient[j]>0){	// only if we want to compute a FD gradient for this paramater
			FD_Adjoint = PETSC_TRUE;
		}
	}

	if (FD_Adjoint){

		// Call LaMEM
		ierr 		= 	LaMEMLibMain(IOparam); CHKERRQ(ierr);		// call LaMEM
		Misfit_ref	=	IOparam->mfit;
		
		PetscPrintf(PETSC_COMM_WORLD,"| ************************************************************************ \n");
		PetscPrintf(PETSC_COMM_WORLD,"|                       FINITE DIFFERENCE GRADIENTS                        \n");
		PetscPrintf(PETSC_COMM_WORLD,"| ************************************************************************ \n");
		PetscPrintf(PETSC_COMM_WORLD,"| Reference objective function: %- 2.6e \n",IOparam->mfit);


		// 2) Loop over all parameters & compute a solution  with the perturbed parameters
		
		// Set parameters as command-line options
		VecGetArray(IOparam->P,&Par);
		for(j = 0; j < IOparam->mdN; j++)
		{
			PetscInt 	CurPhase;
			PetscScalar CurVal;

			if (IOparam->FD_gradient[j]>0)
			{	// only if we want to compute a FD gradient for this paramater
					
				CurPhase 		= 	IOparam->phs[j];
				CurVal 	 		= 	Par[j];
				FD_eps 			=	IOparam->FD_eps[j];
				if (FD_eps==0.0)
				{
					FD_eps 		=	FD_gradients_eps;	// use default value
				}
				strcpy(CurName, IOparam->type_name[j]);	// name

				// Only execute this for those parameters for which we want to know the FD gradient (to be added here)
				Perturb 	= 	CurVal*FD_eps;

				ierr		=	CopyParameterToLaMEMCommandLine(IOparam, CurVal + Perturb, j);		CHKERRQ(ierr);
			
				// Compute solution with updated parameter
				ierr 		= 	LaMEMLibMain(IOparam); 												CHKERRQ(ierr);
				Misfit_pert = 	IOparam->mfit;

				// FD gradient
				Grad 			=	(Misfit_pert-Misfit_ref)/Perturb;
				IOparam->grd[j] = 	Grad;									// store gradient

				// Set back parameter
				ierr			=	CopyParameterToLaMEMCommandLine(IOparam,  CurVal, j);		CHKERRQ(ierr);
			
				PetscPrintf(PETSC_COMM_WORLD,"|  Perturbed Misfit value     : %- 2.6e \n", Misfit_pert);
				PetscPrintf(PETSC_COMM_WORLD,"|  Brute force FD gradient %+5s[%2i] = %e, with eps=%1.4e \n", CurName, CurPhase, Grad, FD_eps);
			}
		}
		VecRestoreArray(IOparam->P,&Par);
		IOparam->mfit = Misfit_ref; // reset value, just in case it is overwritten by a perturbed value
	}


 	PetscFunctionReturn(0);
 }


//---------------------------------------------------------------------------
#undef __FUNCT__
#define __FUNCT__ "AdjointComputeGradients"
PetscErrorCode AdjointComputeGradients(JacRes *jr, AdjGrad *aop, NLSol *nl, SNES snes, ModParam *IOparam)
{
	
	PetscErrorCode ierr;
	PetscFunctionBegin;

	KSP                 ksp_as;
	KSPConvergedReason  reason;
	PetscInt            i, j;
	PetscScalar         grd, Perturb, *Par, CurVal;
	Vec 				res_pert, sol, psi, psiPar, drdp, res;
	PC                  ipc_as;
	Scaling             *scal;
    PetscBool           flg;
    char                CurName[_str_len_];
	BCCtx 				*bc;
	

	bc = jr->bc;

	scal = jr->scal;
	
	// Create all needed vectors in the same size as the solution vector
	ierr = VecDuplicate(jr->gsol, &psi);	 	 CHKERRQ(ierr);
	ierr = VecDuplicate(jr->gsol, &psiPar);	 	 CHKERRQ(ierr);
	ierr = VecDuplicate(jr->gres, &res_pert);    CHKERRQ(ierr);
	ierr = VecDuplicate(jr->gres, &res);	 	 CHKERRQ(ierr);
	ierr = VecDuplicate(jr->gsol, &sol); 		 CHKERRQ(ierr);
	ierr = VecDuplicate(jr->gsol, &drdp);	 	 CHKERRQ(ierr);
	ierr = VecCopy(jr->gsol,sol); 				 CHKERRQ(ierr);
	ierr = VecCopy(jr->gres,res); 				 CHKERRQ(ierr);;

	//========
	// SOLVE
	//========
	// Solve the adjoint equation (psi = J^-T * dF/dx)
	// (A side note that I figured out, ksp still sometimes results in a > 0 gradient even if cost function is zero.. possibly really bad condition number?)
	if(IOparam->MfitType == 0)
	{

		ierr = Adjoint_ApplyBCs(aop->dF, bc);			CHKERRQ(ierr);		// apply BC's to dF vector

		ierr = SNESGetKSP(snes, &ksp_as);         		CHKERRQ(ierr);
		ierr = KSPSetOptionsPrefix(ksp_as,"as_"); 		CHKERRQ(ierr);
		ierr = KSPSetFromOptions(ksp_as);         		CHKERRQ(ierr);
		ierr = KSPGetPC(ksp_as, &ipc_as);           	CHKERRQ(ierr);
		ierr = PCSetType(ipc_as, PCMAT);          		CHKERRQ(ierr);
		ierr = KSPSetOperators(ksp_as,nl->J,nl->P);		CHKERRQ(ierr);
		ierr = KSPSolve(ksp_as,aop->dF,psi);			CHKERRQ(ierr);
		ierr = KSPGetConvergedReason(ksp_as,&reason);	CHKERRQ(ierr);
	}
	else if(IOparam->MfitType == 1)
 	{
		ierr = Adjoint_ApplyBCs(aop->dPardu, bc);		CHKERRQ(ierr);		// apply BC's to dF vector 
 		ierr = SNESGetKSP(snes, &ksp_as);         		CHKERRQ(ierr);
 		ierr = KSPSetOptionsPrefix(ksp_as,"as_"); 		CHKERRQ(ierr);
 		ierr = KSPSetFromOptions(ksp_as);         		CHKERRQ(ierr);
 		ierr = KSPGetPC(ksp_as, &ipc_as);            	CHKERRQ(ierr);
 		ierr = PCSetType(ipc_as, PCMAT);          		CHKERRQ(ierr);
 		ierr = KSPSetOperators(ksp_as,nl->J,nl->P);		CHKERRQ(ierr);
 		ierr = KSPSolve(ksp_as,aop->dPardu,psiPar);		CHKERRQ(ierr);
 		ierr = KSPGetConvergedReason(ksp_as,&reason);	CHKERRQ(ierr);
 	}

	// Check error
	{ 
		PetscBool 	flag;
	 	ierr =  SNESKSPGetUseEW(snes, &flag); 			CHKERRQ(ierr);
		if (flag){
			SETERRQ(PETSC_COMM_SELF,PETSC_ERR_USER,"|     Adjoint: Cannot combine adjoint method with Eisenstatt-Walker! \n");
		}
	} 


    // Set the FD step-size for computing dr/dp (or override it with a command-line option, which is more for advanced users/testing)
    aop->FD_epsilon = 1e-6;
    ierr = PetscOptionsGetScalar(NULL, NULL,"-FD_epsilon_adjoint",&aop->FD_epsilon,&flg); CHKERRQ(ierr);
    if (flg)
    {
        PetscPrintf(PETSC_COMM_WORLD,"|     Finite difference step size for Adjoint dr/dp calculation set to %e \n", aop->FD_epsilon);
    }


	// Field sensitivity (aka geodynamic sensitivity kernels) or 'classic' phase based gradients?
 	if(IOparam->FS == 1)
	{
        /*  This plots the sensitivity of the solution to incremental changes in the parameter (density here) at 
             every point in the computational domain. This allows a visual inspection of where changes in density have the largest impact 
             on say, surface velocity
        */

		// Compute residual with the converged Jacobian analytically
		
    	strcpy(CurName, IOparam->type_name[0]);	// name of the parameter
		if (IOparam->mdN>1)
		{
			SETERRQ(PETSC_COMM_WORLD,PETSC_ERR_USER,"| Field-based gradients can currently only be computed for a single parameter \n");		// error check
		}
		if (!strcmp(CurName,"rho") | !strcmp(CurName,"eta0") | !strcmp(CurName,"n"))		// we need some way to ensure that we do this for one field at a time only
		{
			PetscPrintf(PETSC_COMM_WORLD,"| Starting computation of Field-based gradients.  \n");	
			// Compute the gradient
			if(IOparam->MfitType == 0)
			{
				aop->CurScal   = (scal->velocity)/(1);
				ierr = AdjointFormResidualFieldFD(snes, sol, psi, nl, aop, IOparam);          CHKERRQ(ierr);
			}
			else if(IOparam->MfitType == 1)
			{
				if (!strcmp(IOparam->ObsName[0],"PSD")){
					// PSD is dimensionless
					aop->CurScal    =   1.0;
				}
				else{
					// if NOT PSD, it should be strain rate and have units of 1/s. 
					aop->CurScal =    (1.0/scal->time_si);	
				}

				ierr = AdjointFormResidualFieldFD(snes, sol, psiPar, nl, aop, IOparam);          CHKERRQ(ierr);
			}
			PetscPrintf(PETSC_COMM_WORLD,"| Finished gradient computation & added it to VTK\n");
			PetscPrintf(PETSC_COMM_WORLD,"| Add '-out_gradient = 1' to your parameter file. \n");
		}
		else 
		{
			PetscPrintf(PETSC_COMM_WORLD,"| Field based gradient only for [rho,eta0,n] programmed not for %s! \n",CurName);
		}
	}
	else // Phase based gradients
	{
 		//=================
		// PARAMETER LOOP
		//=================
		VecGetArray(IOparam->P,&Par);
		for(j = 0; j < IOparam->mdN; j++)
		{
			if (!IOparam->FD_gradient[j]){	// only if we want to compute an adjoint gradient for this parameter

				// Get the initial residual since it is overwritten in VecAYPX
				ierr = VecCopy(jr->gres,res); 			CHKERRQ(ierr);

				// Get current phase and parameter which is being perturbed
				//CurPhase 		= 	IOparam->phs[j];
				CurVal 	 		= 	Par[j];
				strcpy(CurName, IOparam->type_name[j]);	// name

				// Perturb parameter
				Perturb 		= 	aop->FD_epsilon*CurVal;

				//PetscPrintf(PETSC_COMM_WORLD,"| *** dr/dp: Perturbing parameter %s[%i]=%e to value %e  \n",CurName,CurVal, CurVal + Perturb);

				// Set as command-line option & create updated material database
				ierr 			=	CopyParameterToLaMEMCommandLine(IOparam,  CurVal + Perturb, j);			CHKERRQ(ierr);
				ierr 			= 	CreateModifiedMaterialDatabase(IOparam);     							CHKERRQ(ierr);			// update LaMEM material DB (to call directly call the LaMEM residual routine)

				// Swap material structure of phase with that of LaMEM Material DB
				for (i=0; i < nl->pc->pm->jr->dbm->numPhases; i++)
				{
					ierr =   PetscMemzero(&nl->pc->pm->jr->dbm->phases[i],  sizeof(Material_t));   CHKERRQ(ierr);
					swapStruct(&nl->pc->pm->jr->dbm->phases[i], &IOparam->dbm_modified.phases[i]);  
				}

				ierr 			= 	FormResidual(snes, sol, res_pert, nl);         							CHKERRQ(ierr);        // compute the residual with the perturbed parameter
				ierr 			=	VecAYPX(res,-1.0,res_pert);                      							CHKERRQ(ierr);        // res = (res_perturbed-res)
				ierr 			=	VecScale(res,1.0/Perturb);                      					CHKERRQ(ierr);        // res = (res_perturbed-res)/Perturb
				
				ierr 			=	VecCopy(res,drdp);														CHKERRQ(ierr);        
				
				// Reset parameter again
				ierr 			=	CopyParameterToLaMEMCommandLine(IOparam,  CurVal, j);					CHKERRQ(ierr);
				ierr 			= 	CreateModifiedMaterialDatabase(IOparam);     							CHKERRQ(ierr);			// update LaMEM material DB (to call directly call the LaMEM residual routine)

				// Swap material structure of phase with that of LaMEM Material DB back
				for (i=0; i < nl->pc->pm->jr->dbm->numPhases; i++)
				{
					ierr =   PetscMemzero(&nl->pc->pm->jr->dbm->phases[i],  sizeof(Material_t));   CHKERRQ(ierr);
					swapStruct(&nl->pc->pm->jr->dbm->phases[i], &IOparam->dbm_modified.phases[i]);  
				}
				
				// Compute the gradient (dF/dp = -psi^T * dr/dp) & Save gradient
				if (IOparam->MfitType == 0)
				{
					ierr          	=   VecDot(drdp,psi,&grd);                       CHKERRQ(ierr);
					if (IOparam->Gr == 1)	
					{
						aop->CurScal = scal->velocity;
					}
					else if (IOparam->Gr == 0)	
					{
						aop->CurScal = pow(scal->velocity,2);
					}
				}
				else if (IOparam->MfitType == 1)		// PSD or strainrate 
				{
					ierr          	=   VecDot(drdp,psiPar,&grd);                       CHKERRQ(ierr);
				
					if (!strcmp(IOparam->ObsName[0],"PSD")){
						// PSD is dimensionless
						aop->CurScal    =   1.0;
					}
					else{
						// if NOT PSD, it should be strain rate and have units of 1/s. 
						// if we later add other variables at the center points (e.g., stress, this needs to be expanded)
						if	 	(IOparam->Gr == 1){		aop->CurScal =    (1.0/scal->time_si);		}
						else if (IOparam->Gr == 0){		aop->CurScal = pow(1.0/scal->time_si,2.0);	}
					}
					PetscPrintf(PETSC_COMM_WORLD,"| grad=%e, aop->CurScal=%e vel-scale =%e\n",grd, aop->CurScal, scal->length);
				}
					
				IOparam->grd[j]	=   -grd*aop->CurScal;						// gradient

			}
		}
		VecRestoreArray(IOparam->P,&Par);
	}

 	// Print overview of gradients (if requested @ this stage)
	//ierr = PrintGradientsAndObservationPoints(IOparam); CHKERRQ(ierr);

	// Clean
	ierr = VecDestroy(&psi);
	ierr = VecDestroy(&psiPar);
	ierr = VecDestroy(&sol);
	ierr = VecDestroy(&drdp);
	ierr = VecDestroy(&res_pert);
	ierr = VecDestroy(&res);

	PetscFunctionReturn(0);
}

//---------------------------------------------------------------------------
#undef __FUNCT__
#define __FUNCT__ "PrintCostFunction"
/*
    This prints the current value of the objective function
*/
PetscErrorCode PrintCostFunction(ModParam *IOparam)
{
	PetscPrintf(PETSC_COMM_WORLD,"| ************************************************************************\n");
    PetscPrintf(PETSC_COMM_WORLD,"|                       COMPUTATION OF THE COST FUNCTION                    \n");
    PetscPrintf(PETSC_COMM_WORLD,"| ************************************************************************\n");

	PetscPrintf(PETSC_COMM_WORLD,"| Current Cost function = %2.10e\n",IOparam->mfit);

	PetscFunctionReturn(0);
}

//---------------------------------------------------------------------------
#undef __FUNCT__
#define __FUNCT__ "PrintGradientsAndObservationPoints"
/*
    This prints an overview of the gradients (adjoint & fd) and the velocity values
*/
PetscErrorCode PrintGradientsAndObservationPoints(ModParam *IOparam)
{
	PetscErrorCode 	ierr;
	char 			CurName[_str_len_], logstr[_str_len_];
	PetscInt 		j, CurPhase;
	PetscScalar 	*Par;
	Scaling	 		scal;

	// retrieve some of the required data
	ierr = PetscMemzero (&scal, sizeof(Scaling));          CHKERRQ(ierr);
	ierr = ScalingCreate(&scal, IOparam->fb, PETSC_FALSE); CHKERRQ(ierr);

	if (!(IOparam->use==_inversion_)){
		// if use==_inversion_, we only compute the misfit & not the gradients	
		
		PetscPrintf(PETSC_COMM_WORLD,"| ************************************************************************ \n");
		PetscPrintf(PETSC_COMM_WORLD,"|                       COMPUTATION OF THE GRADIENTS                       \n");
		PetscPrintf(PETSC_COMM_WORLD,"| ************************************************************************ \n| ");

		PetscPrintf(PETSC_COMM_WORLD,"\n| Gradients: \n");
		if ((IOparam->FS==0) ){   
			PetscPrintf(PETSC_COMM_WORLD,"|                    Parameter             |  Gradient (dimensional)  \n");    
			PetscPrintf(PETSC_COMM_WORLD,"|                  -----------------------   ------------------------ \n");    

			VecGetArray(IOparam->P,&Par);
			for(j = 0; j < IOparam->mdN; j++){
				// Get current phase and parameter which is being perturbed
				CurPhase 		= 	IOparam->phs[j];
				strcpy(CurName, IOparam->type_name[j]);	// name
				if (IOparam->par_log10[j]==1){strcpy(logstr, "log10"); }
				else{strcpy(logstr, "     "); }
			

				// Print result
				if (IOparam->FD_gradient[j]>0){
					if (CurPhase<0){
						PetscPrintf(PETSC_COMM_WORLD,"|       FD %5d:   %+5s%+5s           %- 1.6e \n",j+1, logstr, CurName, IOparam->grd[j]);
					}
					else{
						PetscPrintf(PETSC_COMM_WORLD,"|       FD %5d:   %+5s%+5s[%2i]           %- 1.6e \n",j+1, logstr, CurName, CurPhase, IOparam->grd[j]);
					}
				}
				else{
					PetscPrintf(PETSC_COMM_WORLD,"|  adjoint %5d:   %+5s%+5s[%2i]           %- 1.6e \n",j+1, logstr, CurName, CurPhase, IOparam->grd[j]);
				}

			}
			VecRestoreArray(IOparam->P,&Par);
		}
		else{
			PetscPrintf(PETSC_COMM_WORLD,"|    Computed field-based gradients \n");    
		}
		
	}
	PetscPrintf(PETSC_COMM_WORLD,"| \n| ");


	ierr = MPI_Barrier(PETSC_COMM_WORLD); CHKERRQ(ierr); // because of PETSC_COMM_SELF below
	
	if(IOparam->mdI<_MAX_OBS_ && IOparam->Ap == 1)
	{

        PetscPrintf(PETSC_COMM_WORLD,"\n| Observation points: \n");
		if (IOparam->MfitType == 0) {PetscPrintf(PETSC_COMM_WORLD,"|                                                   Velocity %s       \n",scal.lbl_velocity);    }
        else if (IOparam->MfitType == 1) {PetscPrintf(PETSC_COMM_WORLD,"|                                                    Center values         \n");    }
        PetscPrintf(PETSC_COMM_WORLD,"|                       Location         |      Target         Value     \n");    
        PetscPrintf(PETSC_COMM_WORLD,"|       --------------------------------- --- ------------- ------------- \n");    

		// Print the solution variable at the user defined index (if there are sufficiently few)
		for (j=0; j<IOparam->mdI; j++)
		{

			if(IOparam->Apoint_on_proc[j])
			{
                char vel_com[20];
                PetscScalar x,y,z,CostFunc;

				if (IOparam->MfitType == 0)
				{
					if (IOparam->Av[j] == 1){strcpy(vel_com, "Vx"); }
					if (IOparam->Av[j] == 2){strcpy(vel_com, "Vy"); }
					if (IOparam->Av[j] == 3){strcpy(vel_com, "Vz"); }
					CostFunc = IOparam->Ae[j]*scal.velocity;

					x = IOparam->Ax[j]*scal.length;
					y = IOparam->Ay[j]*scal.length;
					z = IOparam->Az[j]*scal.length;
			
					PetscPrintf(PETSC_COMM_SELF,"| %-4d: [%9.3f; %9.3f; %9.3f]  %s % 8.5e  % 8.5e \n",j+1,x,y,z, vel_com, CostFunc, IOparam->Avel_num[j]);

					// PetscScalar misfit;
					// misfit = 0.5*pow(IOparam->Avel_num[j]-CostFunc, 2);
					//PetscPrintf(PETSC_COMM_SELF,"| Debugging: Velocity misfit =  % 15.8e \n",misfit);
				}
				else if (IOparam->MfitType == 1)
				{
					CostFunc = IOparam->Ae[j];
					
					x = IOparam->Ax[j]*scal.length;
					y = IOparam->Ay[j]*scal.length;
					z = IOparam->Az[j]*scal.length;
					if (!strcmp(IOparam->ObsName[j],"PSD"))
					{
						CostFunc = 	CostFunc*(180/3.14159265359);		// transfer to degrees
					}

					PetscPrintf(PETSC_COMM_SELF,"| %-4d: [%9.3f; %9.3f; %9.3f] %s  % 8.5e  % 8.5e\n",j+1,x,y,z, IOparam->ObsName[j], CostFunc, IOparam->Avel_num[j]);
				}
			}

		}
	  	PetscPrintf(PETSC_COMM_WORLD,"| \n");
 
	}
	
	ierr = MPI_Barrier(PETSC_COMM_WORLD); CHKERRQ(ierr); // because of PETSC_COMM_SELF above
	
	PetscFunctionReturn(0);
}


//---------------------------------------------------------------------------
#undef __FUNCT__
#define __FUNCT__ "AdjointPointInPro"
/*
    AdjointPointInPro creates a projection vector which projects the requested velocity component(s) 
        from the global solution vector to the observation point(s), assuming linear interpolation
*/
PetscErrorCode AdjointPointInPro(JacRes *jr, AdjGrad *aop, ModParam *IOparam, FreeSurf *surf)
{
	PetscErrorCode      ierr;
	FDSTAG              *fs;
	Vec                 lproX, lproY, lproZ, gproX, gproY, gproZ, pro, xini, lxiniX, lxiniY, lxiniZ, gxiniX, gxiniY, gxiniZ;
	PetscScalar         coord_local[3], *temppro, ***llproX, ***llproY, ***llproZ, *dggproX, *dggproY, *dggproZ, *tempxini, ***llxiniX, ***llxiniY, ***llxiniZ, *dggxiniX, *dggxiniY, *dggxiniZ;
	PetscScalar         *vx, *vy, *vz;
	PetscScalar         f1,f2,f3,f4,f5,f6,f7,f8;
	PetscInt            j, i, ii, sx, sy, sz, nx, ny, nz, I, J, K, II, JJ, KK, lrank, grank, level;
	PetscScalar         w, z, xb, yb, zb, xe, ye, ze, xc, yc, zc, *iter, *ncx, *ncy, *ncz, *ccx, *ccy, *ccz, ***lvx, ***lvy, ***lvz, ***vgrid, ***topo, ***vsurf;
	Discret1D           *dsz;
	InterpFlags         iflag;

	PetscFunctionBegin;

	fs = jr->fs;

	// create vectors with correct layout (doesn't copy values!)
 	ierr = VecDuplicate(jr->gsol, &pro);             CHKERRQ(ierr);
 	ierr = VecDuplicate(jr->gsol, &xini);            CHKERRQ(ierr);
	VecZeroEntries(pro);
	VecZeroEntries(xini);
	

	// Access the local velocities
	ierr = DMDAVecGetArray(fs->DA_X, jr->lvx, &lvx); CHKERRQ(ierr);
	ierr = DMDAVecGetArray(fs->DA_Y, jr->lvy, &lvy); CHKERRQ(ierr);
	ierr = DMDAVecGetArray(fs->DA_Z, jr->lvz, &lvz); CHKERRQ(ierr);

	ierr = DMCreateGlobalVector(fs->DA_X, &gproX);   CHKERRQ(ierr);
	ierr = DMCreateGlobalVector(fs->DA_Y, &gproY);   CHKERRQ(ierr);
	ierr = DMCreateGlobalVector(fs->DA_Z, &gproZ);   CHKERRQ(ierr);

	ierr = DMCreateLocalVector (fs->DA_X, &lproX);   CHKERRQ(ierr);
	ierr = DMCreateLocalVector (fs->DA_Y, &lproY);   CHKERRQ(ierr);
	ierr = DMCreateLocalVector (fs->DA_Z, &lproZ);   CHKERRQ(ierr);

	ierr = DMCreateGlobalVector(fs->DA_X, &gxiniX);   CHKERRQ(ierr);
	ierr = DMCreateGlobalVector(fs->DA_Y, &gxiniY);   CHKERRQ(ierr);
	ierr = DMCreateGlobalVector(fs->DA_Z, &gxiniZ);   CHKERRQ(ierr);

	ierr = DMCreateLocalVector (fs->DA_X, &lxiniX);   CHKERRQ(ierr);
	ierr = DMCreateLocalVector (fs->DA_Y, &lxiniY);   CHKERRQ(ierr);
	ierr = DMCreateLocalVector (fs->DA_Z, &lxiniZ);   CHKERRQ(ierr);

	// Zero out entries
	VecZeroEntries(gproX);
	VecZeroEntries(gproY);
	VecZeroEntries(gproZ);
	VecZeroEntries(lproX);
	VecZeroEntries(lproY);
	VecZeroEntries(lproZ);

	VecZeroEntries(gxiniX);
	VecZeroEntries(gxiniY);
	VecZeroEntries(gxiniZ);
	VecZeroEntries(lxiniX);
	VecZeroEntries(lxiniY);
	VecZeroEntries(lxiniZ);

	// If we want only a few observation points we need to interpolate velocity from the grid to the observation point
	if(IOparam->Ap == 1)
	{
		ierr = VecGetArray(aop->vx,&vx); CHKERRQ(ierr);
		ierr = VecGetArray(aop->vy,&vy); CHKERRQ(ierr);
		ierr = VecGetArray(aop->vz,&vz); CHKERRQ(ierr);

		//============================================
		// INDEXING LOOP OVER ALL OBSERVATION POINTS
		//============================================
		for(ii = 0; ii < IOparam->mdI; ii++)
		{
			// Create coordinate vector
			coord_local[0] = IOparam->Ax[ii];
			coord_local[1] = IOparam->Ay[ii];
			coord_local[2] = IOparam->Az[ii];

			// get global & local ranks (processor) of the point
			ierr = FDSTAGGetPointRanks(fs, coord_local, &lrank, &grank); CHKERRQ(ierr);

			// If lrank is not 13 the point is not on this processor
			if(lrank == 13)
			{
				// starting indices & number of cells
				sx = fs->dsx.pstart; nx = fs->dsx.ncels;
				sy = fs->dsy.pstart; ny = fs->dsy.ncels;
				sz = fs->dsz.pstart; nz = fs->dsz.ncels;

				// node & cell coordinates
				ncx = fs->dsx.ncoor; ccx = fs->dsx.ccoor;
				ncy = fs->dsy.ncoor; ccy = fs->dsy.ccoor;
				ncz = fs->dsz.ncoor; ccz = fs->dsz.ccoor;

				// find I, J, K indices by bisection algorithm
				I = FindPointInCellAdjoint(ncx, 0, nx, coord_local[0]);
				J = FindPointInCellAdjoint(ncy, 0, ny, coord_local[1]);
				K = FindPointInCellAdjoint(ncz, 0, nz, coord_local[2]);

				// get coordinates of cell center
				xc = ccx[I];
				yc = ccy[J];
				zc = ccz[K];

				// map marker on the cells of X, Y, Z & center grids
				if(coord_local[0] > xc) { II = I; } else { II = I-1; }
				if(coord_local[1] > yc) { JJ = J; } else { JJ = J-1; }
				if(coord_local[2] > zc) { KK = K; } else { KK = K-1; }

				ierr = DMDAVecGetArray(fs->DA_X, lproX, &llproX);      CHKERRQ(ierr);
				ierr = DMDAVecGetArray(fs->DA_Y, lproY, &llproY);      CHKERRQ(ierr);
				ierr = DMDAVecGetArray(fs->DA_Z, lproZ, &llproZ);      CHKERRQ(ierr);

				if(IOparam->Av[ii] == 1) // Vx velocity
				{
					vx[ii] = InterpLin3D(lvx, I,  JJ, KK, sx, sy, sz, coord_local[0], coord_local[1], coord_local[2], ncx, ccy, ccz);
					vy[ii] = InterpLin3D(lvy, II, J,  KK, sx, sy, sz, coord_local[0], coord_local[1], coord_local[2], ccx, ncy, ccz);
					vz[ii] = InterpLin3D(lvz, II, JJ, K,  sx, sy, sz, coord_local[0], coord_local[1], coord_local[2], ccx, ccy, ncz);

					// get relative coordinates
					xe = (coord_local[0] - ncx[I])/(ncx[I+1] - ncx[I]); xb = 1.0 - xe;
					ye = (coord_local[1] - ccy[JJ])/(ccy[JJ+1] - ccy[JJ]); yb = 1.0 - ye;
					ze = (coord_local[2] - ccz[KK])/(ccz[KK+1] - ccz[KK]); zb = 1.0 - ze;
	
					llproX[sz+KK  ][sy+JJ  ][sx+I  ] = (xb*yb*zb);    
					llproX[sz+KK  ][sy+JJ  ][sx+I+1] = (xe*yb*zb);  
					llproX[sz+KK  ][sy+JJ+1][sx+I  ] = (xb*ye*zb);  
					llproX[sz+KK  ][sy+JJ+1][sx+I+1] = (xe*ye*zb);  
					llproX[sz+KK+1][sy+JJ  ][sx+I  ] = (xb*yb*ze);  
					llproX[sz+KK+1][sy+JJ  ][sx+I+1] = (xe*yb*ze);  
					llproX[sz+KK+1][sy+JJ+1][sx+I  ] = (xb*ye*ze);   
					llproX[sz+KK+1][sy+JJ+1][sx+I+1] = (xe*ye*ze); 

					if(IOparam->OFdef == 1 ) 
					{
						ierr = DMDAVecGetArray(fs->DA_X, lxiniX, &llxiniX);      CHKERRQ(ierr);

						f1 = vx[ii]/lvx[sz+KK  ][sy+JJ  ][sx+I  ];
						f2 = vx[ii]/lvx[sz+KK  ][sy+JJ  ][sx+I+1];
						f3 = vx[ii]/lvx[sz+KK  ][sy+JJ+1][sx+I  ];
						f4 = vx[ii]/lvx[sz+KK  ][sy+JJ+1][sx+I+1];
						f5 = vx[ii]/lvx[sz+KK+1][sy+JJ  ][sx+I  ];
						f6 = vx[ii]/lvx[sz+KK+1][sy+JJ  ][sx+I+1];
						f7 = vx[ii]/lvx[sz+KK+1][sy+JJ+1][sx+I  ];
						f8 = vx[ii]/lvx[sz+KK+1][sy+JJ+1][sx+I+1];

						llxiniX[sz+KK  ][sy+JJ  ][sx+I  ] = IOparam->Ae[ii]/f1;
						llxiniX[sz+KK  ][sy+JJ  ][sx+I+1] = IOparam->Ae[ii]/f2;
						llxiniX[sz+KK  ][sy+JJ+1][sx+I  ] = IOparam->Ae[ii]/f3;
						llxiniX[sz+KK  ][sy+JJ+1][sx+I+1] = IOparam->Ae[ii]/f4;
						llxiniX[sz+KK+1][sy+JJ  ][sx+I  ] = IOparam->Ae[ii]/f5;
						llxiniX[sz+KK+1][sy+JJ  ][sx+I+1] = IOparam->Ae[ii]/f6;
						llxiniX[sz+KK+1][sy+JJ+1][sx+I  ] = IOparam->Ae[ii]/f7;
						llxiniX[sz+KK+1][sy+JJ+1][sx+I+1] = IOparam->Ae[ii]/f8;

						ierr = DMDAVecRestoreArray(fs->DA_X, lxiniX, &llxiniX);      CHKERRQ(ierr);
					}
				}
				else if(IOparam->Av[ii] == 2) // Vy velocity
				{
					vx[ii] = InterpLin3D(lvx, I,  JJ, KK, sx, sy, sz, coord_local[0], coord_local[1], coord_local[2], ncx, ccy, ccz);
					vy[ii] = InterpLin3D(lvy, II, J,  KK, sx, sy, sz, coord_local[0], coord_local[1], coord_local[2], ccx, ncy, ccz);
					vz[ii] = InterpLin3D(lvz, II, JJ, K,  sx, sy, sz, coord_local[0], coord_local[1], coord_local[2], ccx, ccy, ncz);

					// get relative coordinates
					xe = (coord_local[0] - ccx[II])/(ccx[II+1] - ccx[II]); xb = 1.0 - xe;
					ye = (coord_local[1] - ncy[J])/(ncy[J+1] - ncy[J]); yb = 1.0 - ye;
					ze = (coord_local[2] - ccz[KK])/(ccz[KK+1] - ccz[KK]); zb = 1.0 - ze;
	
					llproY[sz+KK  ][sy+J  ][sx+II  ] = (xb*yb*zb);    
					llproY[sz+KK  ][sy+J  ][sx+II+1] = (xe*yb*zb);    
					llproY[sz+KK  ][sy+J+1][sx+II  ] = (xb*ye*zb);  
					llproY[sz+KK  ][sy+J+1][sx+II+1] = (xe*ye*zb);     
					llproY[sz+KK+1][sy+J  ][sx+II  ] = (xb*yb*ze);     
					llproY[sz+KK+1][sy+J  ][sx+II+1] = (xe*yb*ze);  
					llproY[sz+KK+1][sy+J+1][sx+II  ] = (xb*ye*ze);   
					llproY[sz+KK+1][sy+J+1][sx+II+1] = (xe*ye*ze); 

					if(IOparam->OFdef == 1 )
					{
						ierr = DMDAVecGetArray(fs->DA_Y, lxiniY, &llxiniY);      CHKERRQ(ierr);

						f1 = vy[ii]/lvy[sz+KK  ][sy+J  ][sx+II  ];
						f2 = vy[ii]/lvy[sz+KK  ][sy+J  ][sx+II+1];
						f3 = vy[ii]/lvy[sz+KK  ][sy+J+1][sx+II  ];
						f4 = vy[ii]/lvy[sz+KK  ][sy+J+1][sx+II+1];
						f5 = vy[ii]/lvy[sz+KK+1][sy+J  ][sx+II  ];
						f6 = vy[ii]/lvy[sz+KK+1][sy+J  ][sx+II+1];
						f7 = vy[ii]/lvy[sz+KK+1][sy+J+1][sx+II  ];
						f8 = vy[ii]/lvy[sz+KK+1][sy+J+1][sx+II+1];

						llxiniY[sz+KK  ][sy+J  ][sx+II  ] = IOparam->Ae[ii]/f1;
						llxiniY[sz+KK  ][sy+J  ][sx+II+1] = IOparam->Ae[ii]/f2;
						llxiniY[sz+KK  ][sy+J+1][sx+II  ] = IOparam->Ae[ii]/f3;
						llxiniY[sz+KK  ][sy+J+1][sx+II+1] = IOparam->Ae[ii]/f4;
						llxiniY[sz+KK+1][sy+J  ][sx+II  ] = IOparam->Ae[ii]/f5;
						llxiniY[sz+KK+1][sy+J  ][sx+II+1] = IOparam->Ae[ii]/f6;
						llxiniY[sz+KK+1][sy+J+1][sx+II  ] = IOparam->Ae[ii]/f7;
						llxiniY[sz+KK+1][sy+J+1][sx+II+1] = IOparam->Ae[ii]/f8;

						ierr = DMDAVecRestoreArray(fs->DA_Y, lxiniY, &llxiniY);      CHKERRQ(ierr);
					}
				}
				else if(IOparam->Av[ii] == 3) // Vz velocity
				{
					
					vx[ii] = InterpLin3D(lvx, I,  JJ, KK, sx, sy, sz, coord_local[0], coord_local[1], coord_local[2], ncx, ccy, ccz);
					vy[ii] = InterpLin3D(lvy, II, J,  KK, sx, sy, sz, coord_local[0], coord_local[1], coord_local[2], ccx, ncy, ccz);
					vz[ii] = InterpLin3D(lvz, II, JJ, K,  sx, sy, sz, coord_local[0], coord_local[1], coord_local[2], ccx, ccy, ncz);

					// get relative coordinates
					xe = (coord_local[0] - ccx[II])/(ccx[II+1] - ccx[II]); xb = 1.0 - xe;
					ye = (coord_local[1] - ccy[JJ])/(ccy[JJ+1] - ccy[JJ]); yb = 1.0 - ye;
					ze = (coord_local[2] - ncz[K])/(ncz[K+1] - ncz[K]); zb = 1.0 - ze;

					llproZ[sz+K  ][sy+JJ  ][sx+II  ] = (xb*yb*zb);    
					llproZ[sz+K  ][sy+JJ  ][sx+II+1] = (xe*yb*zb);    
					llproZ[sz+K  ][sy+JJ+1][sx+II  ] = (xb*ye*zb);    
					llproZ[sz+K  ][sy+JJ+1][sx+II+1] = (xe*ye*zb);     
					llproZ[sz+K+1][sy+JJ  ][sx+II  ] = (xb*yb*ze);     
					llproZ[sz+K+1][sy+JJ  ][sx+II+1] = (xe*yb*ze);  
					llproZ[sz+K+1][sy+JJ+1][sx+II  ] = (xb*ye*ze);   
					llproZ[sz+K+1][sy+JJ+1][sx+II+1] = (xe*ye*ze); 

					if(IOparam->OFdef == 1 )
					{
						ierr = DMDAVecGetArray(fs->DA_Z, lxiniZ, &llxiniZ);      CHKERRQ(ierr);

						f1 = vz[ii]/lvz[sz+K  ][sy+JJ  ][sx+II  ];
						f2 = vz[ii]/lvz[sz+K  ][sy+JJ  ][sx+II+1];
						f3 = vz[ii]/lvz[sz+K  ][sy+JJ+1][sx+II  ];
						f4 = vz[ii]/lvz[sz+K  ][sy+JJ+1][sx+II+1];
						f5 = vz[ii]/lvz[sz+K+1][sy+JJ  ][sx+II  ];
						f6 = vz[ii]/lvz[sz+K+1][sy+JJ  ][sx+II+1];
						f7 = vz[ii]/lvz[sz+K+1][sy+JJ+1][sx+II  ];
						f8 = vz[ii]/lvz[sz+K+1][sy+JJ+1][sx+II+1];

						llxiniZ[sz+K  ][sy+JJ  ][sx+II  ] = IOparam->Ae[ii]/f1;
						llxiniZ[sz+K  ][sy+JJ  ][sx+II+1] = IOparam->Ae[ii]/f2;
						llxiniZ[sz+K  ][sy+JJ+1][sx+II  ] = IOparam->Ae[ii]/f3;
						llxiniZ[sz+K  ][sy+JJ+1][sx+II+1] = IOparam->Ae[ii]/f4;
						llxiniZ[sz+K+1][sy+JJ  ][sx+II  ] = IOparam->Ae[ii]/f5;
						llxiniZ[sz+K+1][sy+JJ  ][sx+II+1] = IOparam->Ae[ii]/f6;
						llxiniZ[sz+K+1][sy+JJ+1][sx+II  ] = IOparam->Ae[ii]/f7;
						llxiniZ[sz+K+1][sy+JJ+1][sx+II+1] = IOparam->Ae[ii]/f8;

						ierr = DMDAVecRestoreArray(fs->DA_Z, lxiniZ, &llxiniZ);      CHKERRQ(ierr);
					}
				}
				/*
				else
				{
					SETERRQ(PETSC_COMM_SELF, PETSC_ERR_USER, "Unknown velocity component ");
				}
				*/

				ierr = DMDAVecRestoreArray(fs->DA_X, lproX, &llproX);      CHKERRQ(ierr);
				ierr = DMDAVecRestoreArray(fs->DA_Y, lproY, &llproY);      CHKERRQ(ierr);
				ierr = DMDAVecRestoreArray(fs->DA_Z, lproZ, &llproZ);      CHKERRQ(ierr);
			}

		}

		ierr = VecRestoreArray(aop->vx,&vx);        CHKERRQ(ierr);
		ierr = VecRestoreArray(aop->vy,&vy);        CHKERRQ(ierr);
		ierr = VecRestoreArray(aop->vz,&vz);        CHKERRQ(ierr);
	}

	// We want the whole domain as comparison
	else if (IOparam->Ap == 2)
	{
		for(ii = 0; ii < 3; ii++)
		{
			if(IOparam->Av[ii] == 1)        // vx velocity
			{
				ierr = VecSet(lproX,1);
			}
			else if(IOparam->Av[ii] == 2)  // vy velocity
			{
				ierr = VecSet(lproY,1);
			}
			else if(IOparam->Av[ii] == 3)  // Vz velocity
			{
				ierr = VecSet(lproZ,1);
			}
		}
	}
	else if (IOparam->Ap == 3)     // take the topography velocity as comparison
	{
		for(ii = 0; ii < 3; ii++)
		{
			if (IOparam->Av[ii] == 1)
			{
				dsz   = &fs->dsz;
				level = dsz->rank;
			
				// create column communicator
				ierr = Discret1DGetColumnComm(dsz); CHKERRQ(ierr);
			
				// set interpolation flags
				iflag.update    = PETSC_FALSE;
				iflag.use_bound = PETSC_TRUE;
			
				ierr = DMDAVecRestoreArray(fs->DA_X, jr->lvx, &lvx);   CHKERRQ(ierr);
				ierr = DMDAVecGetArray(fs->DA_X, lproX, &llproX);      CHKERRQ(ierr);
				
				// interpolate velocity component from grid faces to corners
				ierr = InterpXFaceCorner(fs, jr->lvx, jr->lbcor, iflag); CHKERRQ(ierr);
			
				// load ghost values
				LOCAL_TO_LOCAL(fs->DA_COR, jr->lbcor)
			
				// access topograpy, grid and surface velocity
				ierr = DMDAVecGetArray(fs->DA_COR,    jr->lbcor,    &vgrid); CHKERRQ(ierr);
				ierr = DMDAVecGetArray(surf->DA_SURF, surf->vpatch, &vsurf); CHKERRQ(ierr);
				ierr = DMDAVecGetArray(surf->DA_SURF, surf->ltopo,  &topo);  CHKERRQ(ierr);
			
				// scan all free surface local points
				ierr = DMDAGetCorners(fs->DA_COR, &sx, &sy, &sz, &nx, &ny, NULL); CHKERRQ(ierr);
			
				START_PLANE_LOOP
				{
					
					// get topography
					z = topo[level][j][i];
			
					// check whether point belongs to domain
					if(z >= dsz->gcrdbeg && z < dsz->gcrdend)
					{
						// find containing cell
						K = FindPointInCellAdjoint(dsz->ncoor, 0, dsz->ncels, z);
			
						// get interpolation weight
						w = (z - dsz->ncoor[K])/(dsz->ncoor[K+1] - dsz->ncoor[K]);
						
						llproX[sz+K][j][i]   = 1.0 - w;
						llproX[sz+K+1][j][i] = w;
					}
				}
				END_PLANE_LOOP
	
				// restore access
				ierr = DMDAVecRestoreArray(fs->DA_COR,    jr->lbcor,    &vgrid); CHKERRQ(ierr);
				ierr = DMDAVecRestoreArray(surf->DA_SURF, surf->vpatch, &vsurf); CHKERRQ(ierr);
				ierr = DMDAVecRestoreArray(surf->DA_SURF, surf->ltopo,  &topo);  CHKERRQ(ierr);
				ierr = DMDAVecGetArray(fs->DA_X, jr->lvx, &lvx); CHKERRQ(ierr);
				ierr = DMDAVecRestoreArray(fs->DA_X, lproX, &llproX);            CHKERRQ(ierr);
				
			}
			else if (IOparam->Av[ii] == 2)
			{
				dsz   = &fs->dsz;
				level = dsz->rank;
			
				// create column communicator
				ierr = Discret1DGetColumnComm(dsz); CHKERRQ(ierr);
			
				// set interpolation flags
				iflag.update    = PETSC_FALSE;
				iflag.use_bound = PETSC_TRUE;
			
				ierr = DMDAVecRestoreArray(fs->DA_Y, jr->lvy, &lvy);   CHKERRQ(ierr);
				ierr = DMDAVecGetArray(fs->DA_Y, lproY, &llproY);      CHKERRQ(ierr);
				
				// interpolate velocity component from grid faces to corners
				ierr = InterpYFaceCorner(fs, jr->lvy, jr->lbcor, iflag); CHKERRQ(ierr);
			
				// load ghost values
				LOCAL_TO_LOCAL(fs->DA_COR, jr->lbcor)
			
				// access topograpy, grid and surface velocity
				ierr = DMDAVecGetArray(fs->DA_COR,    jr->lbcor,    &vgrid); CHKERRQ(ierr);
				ierr = DMDAVecGetArray(surf->DA_SURF, surf->vpatch, &vsurf); CHKERRQ(ierr);
				ierr = DMDAVecGetArray(surf->DA_SURF, surf->ltopo,  &topo);  CHKERRQ(ierr);
			
				// scan all free surface local points
				ierr = DMDAGetCorners(fs->DA_COR, &sx, &sy, &sz, &nx, &ny, NULL); CHKERRQ(ierr);
			
				START_PLANE_LOOP
				{
					// get topography
					z = topo[level][j][i];
			
					// check whether point belongs to domain
					if(z >= dsz->gcrdbeg && z < dsz->gcrdend)
					{
						// find containing cell
						K = FindPointInCellAdjoint(dsz->ncoor, 0, dsz->ncels, z);
			
						// get interpolation weight
						w = (z - dsz->ncoor[K])/(dsz->ncoor[K+1] - dsz->ncoor[K]);
						
						llproY[sz+K][j][i]   = 1.0 - w;
						llproY[sz+K+1][j][i] = w;
					}
				}
				END_PLANE_LOOP
	
				// restore access
				ierr = DMDAVecRestoreArray(fs->DA_COR,    jr->lbcor,    &vgrid); CHKERRQ(ierr);
				ierr = DMDAVecRestoreArray(surf->DA_SURF, surf->vpatch, &vsurf); CHKERRQ(ierr);
				ierr = DMDAVecRestoreArray(surf->DA_SURF, surf->ltopo,  &topo);  CHKERRQ(ierr);
				ierr = DMDAVecGetArray(fs->DA_Y, jr->lvy, &lvy); CHKERRQ(ierr);
				ierr = DMDAVecRestoreArray(fs->DA_Y, lproY, &llproY);            CHKERRQ(ierr);
			}
			else if (IOparam->Av[ii] == 3)
			{
				dsz   = &fs->dsz;
				level = dsz->rank;
			
				// create column communicator
				ierr = Discret1DGetColumnComm(dsz); CHKERRQ(ierr);
			
				// set interpolation flags
				iflag.update    = PETSC_FALSE;
				iflag.use_bound = PETSC_TRUE;
				
				ierr = DMDAVecRestoreArray(fs->DA_Z, jr->lvz, &lvz);   CHKERRQ(ierr);
				ierr = DMDAVecGetArray(fs->DA_Z, lproZ, &llproZ);      CHKERRQ(ierr);
				
				// interpolate velocity component from grid faces to corners
				ierr = InterpZFaceCorner(fs, jr->lvz, jr->lbcor, iflag); CHKERRQ(ierr);
			
				// load ghost values
				LOCAL_TO_LOCAL(fs->DA_COR, jr->lbcor)
			
				// access topograpy, grid and surface velocity
				ierr = DMDAVecGetArray(fs->DA_COR,    jr->lbcor,    &vgrid); CHKERRQ(ierr);
				ierr = DMDAVecGetArray(surf->DA_SURF, surf->vpatch, &vsurf); CHKERRQ(ierr);
				ierr = DMDAVecGetArray(surf->DA_SURF, surf->ltopo,  &topo);  CHKERRQ(ierr);
			
				// scan all free surface local points
				ierr = DMDAGetCorners(fs->DA_COR, &sx, &sy, &sz, &nx, &ny, NULL); CHKERRQ(ierr);
			
				START_PLANE_LOOP
				{
					// get topography
					z = topo[level][j][i];
			
					// check whether point belongs to domain
					if(z >= dsz->gcrdbeg && z < dsz->gcrdend)
					{
						// find containing cell
						K = FindPointInCellAdjoint(dsz->ncoor, 0, dsz->ncels, z);
			
						// get interpolation weight
						w = (z - dsz->ncoor[K])/(dsz->ncoor[K+1] - dsz->ncoor[K]);
						
						llproZ[sz+K][j][i]   = 1.0 - w;
						llproZ[sz+K+1][j][i] = w;
					}
				}
				END_PLANE_LOOP
	
				// restore access
				ierr = DMDAVecRestoreArray(fs->DA_COR,    jr->lbcor,    &vgrid); CHKERRQ(ierr);
				ierr = DMDAVecRestoreArray(surf->DA_SURF, surf->vpatch, &vsurf); CHKERRQ(ierr);
				ierr = DMDAVecRestoreArray(surf->DA_SURF, surf->ltopo,  &topo);  CHKERRQ(ierr);
				ierr = DMDAVecGetArray(fs->DA_Z, jr->lvz, &lvz); CHKERRQ(ierr);
				ierr = DMDAVecRestoreArray(fs->DA_Z, lproZ, &llproZ);            CHKERRQ(ierr);
			}
		}
		
	}

	LOCAL_TO_GLOBAL(fs->DA_X, lproX, gproX);
	LOCAL_TO_GLOBAL(fs->DA_Y, lproY, gproY);
	LOCAL_TO_GLOBAL(fs->DA_Z, lproZ, gproZ);

	LOCAL_TO_GLOBAL(fs->DA_X, lxiniX, gxiniX);
	LOCAL_TO_GLOBAL(fs->DA_Y, lxiniY, gxiniY);
	LOCAL_TO_GLOBAL(fs->DA_Z, lxiniZ, gxiniZ);

	ierr = VecGetArray(gproX, &dggproX);      CHKERRQ(ierr);
	ierr = VecGetArray(gproY, &dggproY);      CHKERRQ(ierr);
	ierr = VecGetArray(gproZ, &dggproZ);      CHKERRQ(ierr);

	ierr = VecGetArray(gxiniX, &dggxiniX);      CHKERRQ(ierr);
	ierr = VecGetArray(gxiniY, &dggxiniY);      CHKERRQ(ierr);
	ierr = VecGetArray(gxiniZ, &dggxiniZ);      CHKERRQ(ierr);

	// Put the proportion into the Projection vector where the user defined the computation coordinates (P)
	ierr = VecGetArray(pro, &temppro);        CHKERRQ(ierr);
	iter = temppro;

	ierr  = PetscMemcpy(iter, dggproX, (size_t)fs->nXFace*sizeof(PetscScalar)); CHKERRQ(ierr);
	iter += fs->nXFace;

	ierr  = PetscMemcpy(iter, dggproY, (size_t)fs->nYFace*sizeof(PetscScalar)); CHKERRQ(ierr);
	iter += fs->nYFace;

	ierr  = PetscMemcpy(iter, dggproZ, (size_t)fs->nZFace*sizeof(PetscScalar)); CHKERRQ(ierr);
	iter += fs->nZFace;

	// restore & destroy
	ierr = VecRestoreArray(pro,  &temppro);         CHKERRQ(ierr);

	// Put the proportion into the comparison solution vector where the user defined the computation coordinates (P)
	ierr = VecGetArray(xini, &tempxini);        CHKERRQ(ierr);
	iter = tempxini;

	ierr  = PetscMemcpy(iter, dggxiniX, (size_t)fs->nXFace*sizeof(PetscScalar)); CHKERRQ(ierr);
	iter += fs->nXFace;

	ierr  = PetscMemcpy(iter, dggxiniY, (size_t)fs->nYFace*sizeof(PetscScalar)); CHKERRQ(ierr);
	iter += fs->nYFace;

	ierr  = PetscMemcpy(iter, dggxiniZ, (size_t)fs->nZFace*sizeof(PetscScalar)); CHKERRQ(ierr);
	iter += fs->nZFace;

	// restore & destroy
	ierr = VecRestoreArray(xini, &tempxini);         CHKERRQ(ierr);

	ierr = VecRestoreArray(gproX, &dggproX);       CHKERRQ(ierr);
	ierr = VecRestoreArray(gproY, &dggproY);       CHKERRQ(ierr);
	ierr = VecRestoreArray(gproZ, &dggproZ);       CHKERRQ(ierr);

	ierr = VecRestoreArray(gxiniX, &dggxiniX);       CHKERRQ(ierr);
	ierr = VecRestoreArray(gxiniY, &dggxiniY);       CHKERRQ(ierr);
	ierr = VecRestoreArray(gxiniZ, &dggxiniZ);       CHKERRQ(ierr);

	ierr = VecCopy(pro, aop->pro);

	// If it is 0 we want to keep the initially loaded solution and just ignore copying
	if(IOparam->OFdef == 1)
	{
		ierr = VecCopy(xini,IOparam->xini);       CHKERRQ(ierr);        // This is a projection vector, whch projects 
	}

	ierr = VecDestroy(&lproX);
	ierr = VecDestroy(&lproY);
	ierr = VecDestroy(&lproZ);
	ierr = VecDestroy(&gproX);
	ierr = VecDestroy(&gproY);
	ierr = VecDestroy(&gproZ);
	ierr = VecDestroy(&pro);

	ierr = VecDestroy(&lxiniX);
	ierr = VecDestroy(&lxiniY);
	ierr = VecDestroy(&lxiniZ);
	ierr = VecDestroy(&gxiniX);
	ierr = VecDestroy(&gxiniY);
	ierr = VecDestroy(&gxiniZ);
	ierr = VecDestroy(&xini);

	ierr = DMDAVecRestoreArray(fs->DA_X, jr->lvx, &lvx); CHKERRQ(ierr);
	ierr = DMDAVecRestoreArray(fs->DA_Y, jr->lvy, &lvy); CHKERRQ(ierr);
	ierr = DMDAVecRestoreArray(fs->DA_Z, jr->lvz, &lvz); CHKERRQ(ierr);
	
	PetscFunctionReturn(0);
}
//---------------------------------------------------------------------------
#undef __FUNCT__
#define __FUNCT__ "AdjointFormResidualFieldFD"
PetscErrorCode AdjointFormResidualFieldFD(SNES snes, Vec x, Vec psi, NLSol *nl, AdjGrad *aop, ModParam *IOparam  )
{
    // "geodynamic sensitivity kernels" 
	// Currentkly only implemented for n, eta0 and rho
	// -> Just a debug function for the field gradient ...
	// -> This thing produces the negative of the gradient (multiply with minus; or compare abs value)

	// WARNING: as of now, the routine appears to have a bug if ran in parallel, or with nel_x != nel_y != nel_z
	//  some more work is thus required.

	ConstEqCtx  ctx;
	JacRes     *jr;
	FDSTAG     *fs;
	BCCtx      *bc;
	SolVarCell *svCell;
	SolVarEdge *svEdge;
	PetscInt    iter, temprank;
	PetscInt    I1, I2, J1, J2, K1, K2;
	PetscInt    i, j, k, nx, ny, nz, sx, sy, sz, mx, my, mz, mcx, mcy, mcz;
	PetscInt 	kk, jk, ik;
	PetscScalar XX, XX1, XX2, XX3, XX4;
	PetscScalar YY, YY1, YY2, YY3, YY4;
	PetscScalar ZZ, ZZ1, ZZ2, ZZ3, ZZ4;
	PetscScalar XY, XY1, XY2, XY3, XY4;
	PetscScalar XZ, XZ1, XZ2, XZ3, XZ4;
	PetscScalar YZ, YZ1, YZ2, YZ3, YZ4;
	PetscScalar bdx, fdx, bdy, fdy, bdz, fdz, dx, dy, dz, Le;
	PetscScalar gx, gy, gz, tx, ty, tz, sxx, syy, szz, sxy, sxz, syz, gres;
	PetscScalar J2Inv, DII, z, rho, Tc, pc, pc_lith, pc_pore, dt, fssa, *grav;
	PetscScalar grdt, nrm;
	PetscScalar ***fx,  ***fy,  ***fz, ***vx,  ***vy,  ***vz, ***gc, ***bcp, ***llgradfield;
	PetscScalar ***dxx, ***dyy, ***dzz, ***dxy, ***dxz, ***dyz, ***p, ***T, ***p_lith, ***p_pore;
	Vec         rpl, res;
	char 		CurName[_str_len_];

	PetscErrorCode ierr;
	PetscFunctionBegin;

	// access context
	jr = nl->pc->pm->jr;

	// Create stuff
	ierr = VecDuplicate(jr->gres, &res);	 	 CHKERRQ(ierr);
	ierr = VecDuplicate(jr->gres, &rpl);		 CHKERRQ(ierr);
	
	ierr = VecZeroEntries(jr->lgradfield);	 	 CHKERRQ(ierr);

	strcpy(CurName, IOparam->type_name[0]);	// name


	/*// apply pressure limit at the first visco-plastic timestep and iteration
    if(jr->ts->istep == 1 && jr->ctrl->pLimPlast == PETSC_TRUE)
    {
    	jr->matLim.presLimFlg = PETSC_TRUE;
	}*/

	// access context
	fs  = jr->fs;
	bc  = jr->bc;

	mcx = fs->dsx.tcels - 1;
	mcy = fs->dsy.tcels - 1;
	mcz = fs->dsz.tcels - 1;

	mx  = fs->dsx.tnods - 1;
	my  = fs->dsy.tnods - 1;
	mz  = fs->dsz.tnods - 1;

	// access residual context variables
	fssa   =  jr->ctrl.FSSA; // density gradient penalty parameter
	grav   =  jr->ctrl.grav; // gravity acceleration
	dt     =  jr->ts->dt;    // time step

	// recompute residual (necessary to correctly initialize fields; also copies global->local vectors!!)
	ierr = FormResidual(snes, x, res, nl);              CHKERRQ(ierr);

	// Recompute correct strainrates (necessary!!)
	ierr =  JacResGetEffStrainRate(jr);					CHKERRQ(ierr);

	// access work vectors
	ierr = DMDAVecGetArray(fs->DA_CEN, jr->lgradfield,&llgradfield);      CHKERRQ(ierr);

	for(kk=0;kk<fs->dsx.tcels;kk++)
	{
		for(jk=0;jk<fs->dsy.tcels;jk++)
		{
			for(ik=0;ik<fs->dsz.tcels;ik++)
			{

				// compute global residual again		
				ierr = FormResidual(snes, x, res, nl);              CHKERRQ(ierr);
			

				// setup constitutive equation evaluation context parameters
				ierr = setUpConstEq(&ctx, jr); CHKERRQ(ierr);

				// clear local residual vectors
				ierr = VecZeroEntries(jr->lfx); CHKERRQ(ierr);
				ierr = VecZeroEntries(jr->lfy); CHKERRQ(ierr);
				ierr = VecZeroEntries(jr->lfz); CHKERRQ(ierr);
				ierr = VecZeroEntries(jr->gc);  CHKERRQ(ierr);
				temprank = 100;
				aop->Perturb = 1;





				// access work vectors
				ierr = DMDAVecGetArray(fs->DA_CEN, jr->gc,      &gc);     CHKERRQ(ierr);
				ierr = DMDAVecGetArray(fs->DA_CEN, jr->lp,      &p);      CHKERRQ(ierr);
				ierr = DMDAVecGetArray(fs->DA_CEN, jr->lT,      &T);      CHKERRQ(ierr);
				ierr = DMDAVecGetArray(fs->DA_CEN, jr->ldxx,    &dxx);    CHKERRQ(ierr);
				ierr = DMDAVecGetArray(fs->DA_CEN, jr->ldyy,    &dyy);    CHKERRQ(ierr);
				ierr = DMDAVecGetArray(fs->DA_CEN, jr->ldzz,    &dzz);    CHKERRQ(ierr);
				ierr = DMDAVecGetArray(fs->DA_XY,  jr->ldxy,    &dxy);    CHKERRQ(ierr);
				ierr = DMDAVecGetArray(fs->DA_XZ,  jr->ldxz,    &dxz);    CHKERRQ(ierr);
				ierr = DMDAVecGetArray(fs->DA_YZ,  jr->ldyz,    &dyz);    CHKERRQ(ierr);
				ierr = DMDAVecGetArray(fs->DA_X,   jr->lfx,     &fx);     CHKERRQ(ierr);
				ierr = DMDAVecGetArray(fs->DA_Y,   jr->lfy,     &fy);     CHKERRQ(ierr);
				ierr = DMDAVecGetArray(fs->DA_Z,   jr->lfz,     &fz);     CHKERRQ(ierr);
				ierr = DMDAVecGetArray(fs->DA_X,   jr->lvx,     &vx);     CHKERRQ(ierr);
				ierr = DMDAVecGetArray(fs->DA_Y,   jr->lvy,     &vy);     CHKERRQ(ierr);
				ierr = DMDAVecGetArray(fs->DA_Z,   jr->lvz,     &vz);     CHKERRQ(ierr);
				ierr = DMDAVecGetArray(fs->DA_CEN, jr->lp_lith, &p_lith); CHKERRQ(ierr);
				ierr = DMDAVecGetArray(fs->DA_CEN, jr->lp_pore, &p_pore); CHKERRQ(ierr);
				ierr = DMDAVecGetArray(fs->DA_CEN, bc->bcp,     &bcp);    CHKERRQ(ierr);

				//-------------------------------
				// central points
				//-------------------------------
				iter = 0;
				GET_CELL_RANGE(nx, sx, fs->dsx)
				GET_CELL_RANGE(ny, sy, fs->dsy)
				GET_CELL_RANGE(nz, sz, fs->dsz)

				START_STD_LOOP
				{

					// access solution variables
					svCell = &jr->svCell[iter++];

					//=================
					// SECOND INVARIANT
					//=================

					// access strain rates
					XX = dxx[k][j][i];
					YY = dyy[k][j][i];
					ZZ = dzz[k][j][i];

					// x-y plane, i-j indices
					XY1 = dxy[k][j][i];
					XY2 = dxy[k][j+1][i];
					XY3 = dxy[k][j][i+1];
					XY4 = dxy[k][j+1][i+1];

					// x-z plane, i-k indices
					XZ1 = dxz[k][j][i];
					XZ2 = dxz[k+1][j][i];
					XZ3 = dxz[k][j][i+1];
					XZ4 = dxz[k+1][j][i+1];

					// y-z plane, j-k indices
					YZ1 = dyz[k][j][i];
					YZ2 = dyz[k+1][j][i];
					YZ3 = dyz[k][j+1][i];
					YZ4 = dyz[k+1][j+1][i];

					// compute second invariant
					J2Inv = 0.5*(XX*XX + YY*YY + ZZ*ZZ) +
					0.25*(XY1*XY1 + XY2*XY2 + XY3*XY3 + XY4*XY4) +
					0.25*(XZ1*XZ1 + XZ2*XZ2 + XZ3*XZ3 + XZ4*XZ4) +
					0.25*(YZ1*YZ1 + YZ2*YZ2 + YZ3*YZ3 + YZ4*YZ4);

					DII = sqrt(J2Inv);

					//=======================
					// CONSTITUTIVE EQUATIONS
					//=======================

					// access current pressure
					pc = p[k][j][i];

					// current temperature
					Tc = T[k][j][i];

					// access current lithostatic pressure
					pc_lith = p_lith[k][j][i];

					// access current pore pressure (zero if deactivated)
					pc_pore = p_pore[k][j][i];

					// z-coordinate of control volume
					z = COORD_CELL(k, sz, fs->dsz);

					// get characteristic element size
					dx = SIZE_CELL(i, sx, fs->dsx);
					dy = SIZE_CELL(j, sy, fs->dsy);
					dz = SIZE_CELL(k, sz, fs->dsz);
					Le = sqrt(dx*dx + dy*dy + dz*dz);

					// setup control volume parameters
					ierr = setUpCtrlVol(&ctx, svCell->phRat, &svCell->svDev, &svCell->svBulk, pc, pc_lith, pc_pore, Tc, DII, z, Le); CHKERRQ(ierr);

					// evaluate constitutive equations on the cell
					ierr = cellConstEqFD(&ctx, svCell, XX, YY, ZZ, sxx, syy, szz, gres, rho, aop, IOparam,  i,  j,  k,  ik,  jk,  kk); CHKERRQ(ierr);

					// Set perturbation paramter for the finite differences
					if (!strcmp(CurName,"rho"))
					{
						if ((i)==ik && (j)==jk && (k)==kk)
						{
							aop->Perturb = rho*aop->FD_epsilon;
							rho += aop->Perturb;
						}
					}
					
					// compute gravity terms 
					gx = rho*grav[0];
					gy = rho*grav[1];
					gz = rho*grav[2];

					// compute stabilization terms (lumped approximation)
					tx = -fssa*dt*gx;
					ty = -fssa*dt*gy;
					tz = -fssa*dt*gz;

					//=========
					// RESIDUAL
					//=========

					// get mesh steps for the backward and forward derivatives
					bdx = SIZE_NODE(i, sx, fs->dsx);   fdx = SIZE_NODE(i+1, sx, fs->dsx);
					bdy = SIZE_NODE(j, sy, fs->dsy);   fdy = SIZE_NODE(j+1, sy, fs->dsy);
					bdz = SIZE_NODE(k, sz, fs->dsz);   fdz = SIZE_NODE(k+1, sz, fs->dsz);

					// momentum
					fx[k][j][i] -= (sxx + vx[k][j][i]*tx)/bdx + gx/2.0;   fx[k][j][i+1] += (sxx + vx[k][j][i+1]*tx)/fdx - gx/2.0;
					fy[k][j][i] -= (syy + vy[k][j][i]*ty)/bdy + gy/2.0;   fy[k][j+1][i] += (syy + vy[k][j+1][i]*ty)/fdy - gy/2.0;
					fz[k][j][i] -= (szz + vz[k][j][i]*tz)/bdz + gz/2.0;   fz[k+1][j][i] += (szz + vz[k+1][j][i]*tz)/fdz - gz/2.0;

					// pressure boundary constraints
					if(i == 0   && bcp[k][j][i-1] != DBL_MAX) fx[k][j][i]   += -p[k][j][i-1]/bdx;
					if(i == mcx && bcp[k][j][i+1] != DBL_MAX) fx[k][j][i+1] -= -p[k][j][i+1]/fdx;
					if(j == 0   && bcp[k][j-1][i] != DBL_MAX) fy[k][j][i]   += -p[k][j-1][i]/bdy;
					if(j == mcy && bcp[k][j+1][i] != DBL_MAX) fy[k][j+1][i] -= -p[k][j+1][i]/fdy;
					if(k == 0   && bcp[k-1][j][i] != DBL_MAX) fz[k][j][i]   += -p[k-1][j][i]/bdz;
					if(k == mcz && bcp[k+1][j][i] != DBL_MAX) fz[k+1][j][i] -= -p[k+1][j][i]/fdz;
					

					// mass (volume)
					gc[k][j][i] = gres;
					
				}
				END_STD_LOOP

				//-------------------------------
				// xy edge points
				//-------------------------------
				iter = 0;
				GET_NODE_RANGE(nx, sx, fs->dsx)
				GET_NODE_RANGE(ny, sy, fs->dsy)
				GET_CELL_RANGE(nz, sz, fs->dsz)

				START_STD_LOOP
				{
					// access solution variables
					svEdge = &jr->svXYEdge[iter++];

					//=================
					// SECOND INVARIANT
					//=================

					// check index bounds
					I1 = i;   if(I1 == mx) I1--;
					I2 = i-1; if(I2 == -1) I2++;
					J1 = j;   if(J1 == my) J1--;
					J2 = j-1; if(J2 == -1) J2++;

					// access strain rates
					XY = dxy[k][j][i];

					// x-y plane, i-j indices (i & j - bounded)
					XX1 = dxx[k][J1][I1];
					XX2 = dxx[k][J1][I2];
					XX3 = dxx[k][J2][I1];
					XX4 = dxx[k][J2][I2];

					// x-y plane, i-j indices (i & j - bounded)
					YY1 = dyy[k][J1][I1];
					YY2 = dyy[k][J1][I2];
					YY3 = dyy[k][J2][I1];
					YY4 = dyy[k][J2][I2];

					// x-y plane, i-j indices (i & j - bounded)
					ZZ1 = dzz[k][J1][I1];
					ZZ2 = dzz[k][J1][I2];
					ZZ3 = dzz[k][J2][I1];
					ZZ4 = dzz[k][J2][I2];

					// y-z plane j-k indices (j - bounded)
					XZ1 = dxz[k][J1][i];
					XZ2 = dxz[k+1][J1][i];
					XZ3 = dxz[k][J2][i];
					XZ4 = dxz[k+1][J2][i];

					// x-z plane i-k indices (i - bounded)
					YZ1 = dyz[k][j][I1];
					YZ2 = dyz[k+1][j][I1];
					YZ3 = dyz[k][j][I2];
					YZ4 = dyz[k+1][j][I2];

					// compute second invariant
					J2Inv = XY*XY +
					0.125*(XX1*XX1 + XX2*XX2 + XX3*XX3 + XX4*XX4) +
					0.125*(YY1*YY1 + YY2*YY2 + YY3*YY3 + YY4*YY4) +
					0.125*(ZZ1*ZZ1 + ZZ2*ZZ2 + ZZ3*ZZ3 + ZZ4*ZZ4) +
					0.25 *(XZ1*XZ1 + XZ2*XZ2 + XZ3*XZ3 + XZ4*XZ4) +
					0.25 *(YZ1*YZ1 + YZ2*YZ2 + YZ3*YZ3 + YZ4*YZ4);

					DII = sqrt(J2Inv);

					//=======================
					// CONSTITUTIVE EQUATIONS
					//=======================

					// access current pressure (x-y plane, i-j indices)
					pc = 0.25*(p[k][j][i] + p[k][j][i-1] + p[k][j-1][i] + p[k][j-1][i-1]);

					// current temperature (x-y plane, i-j indices)
					Tc = 0.25*(T[k][j][i] + T[k][j][i-1] + T[k][j-1][i] + T[k][j-1][i-1]);

					// access current lithostatic pressure (x-y plane, i-j indices)
					pc_lith = 0.25*(p_lith[k][j][i] + p_lith[k][j][i-1] + p_lith[k][j-1][i] + p_lith[k][j-1][i-1]);

					// access current pore pressure (x-y plane, i-j indices)
					pc_pore = 0.25*(p_pore[k][j][i] + p_pore[k][j][i-1] + p_pore[k][j-1][i] + p_pore[k][j-1][i-1]);

					// get characteristic element size
					dx = SIZE_NODE(i, sx, fs->dsx);
					dy = SIZE_NODE(j, sy, fs->dsy);
					dz = SIZE_CELL(k, sz, fs->dsz);
					Le = sqrt(dx*dx + dy*dy + dz*dz);

					// setup control volume parameters
					ierr = setUpCtrlVol(&ctx, svEdge->phRat, &svEdge->svDev, NULL, pc, pc_lith, pc_pore, Tc, DII, DBL_MAX, Le); CHKERRQ(ierr);


					// evaluate constitutive equations on the edge
					ierr = edgeConstEqFD(&ctx, svEdge, XY, sxy, aop, IOparam,  i,  j,  k,  ik,  jk,  kk); CHKERRQ(ierr);
					// ierr = edgeConstEq(&ctx, svEdge, XY, sxy); CHKERRQ(ierr);

					//=========
					// RESIDUAL
					//=========

					// get mesh steps for the backward and forward derivatives
					bdx = SIZE_CELL(i-1, sx, fs->dsx);   fdx = SIZE_CELL(i, sx, fs->dsx);
					bdy = SIZE_CELL(j-1, sy, fs->dsy);   fdy = SIZE_CELL(j, sy, fs->dsy);

					// momentum
					fx[k][j-1][i] -= sxy/bdy;   fx[k][j][i] += sxy/fdy;
					fy[k][j][i-1] -= sxy/bdx;   fy[k][j][i] += sxy/fdx;

				}
				END_STD_LOOP

				//-------------------------------
				// xz edge points
				//-------------------------------
				iter = 0;
				GET_NODE_RANGE(nx, sx, fs->dsx)
				GET_CELL_RANGE(ny, sy, fs->dsy)
				GET_NODE_RANGE(nz, sz, fs->dsz)

				START_STD_LOOP
				{
					// access solution variables
					svEdge = &jr->svXZEdge[iter++];

					//=================
					// SECOND INVARIANT
					//=================

					// check index bounds
					I1 = i;   if(I1 == mx) I1--;
					I2 = i-1; if(I2 == -1) I2++;
					K1 = k;   if(K1 == mz) K1--;
					K2 = k-1; if(K2 == -1) K2++;

					// access strain rates
					XZ = dxz[k][j][i];

					// x-z plane, i-k indices (i & k - bounded)
					XX1 = dxx[K1][j][I1];
					XX2 = dxx[K1][j][I2];
					XX3 = dxx[K2][j][I1];
					XX4 = dxx[K2][j][I2];

					// x-z plane, i-k indices (i & k - bounded)
					YY1 = dyy[K1][j][I1];
					YY2 = dyy[K1][j][I2];
					YY3 = dyy[K2][j][I1];
					YY4 = dyy[K2][j][I2];

					// x-z plane, i-k indices (i & k - bounded)
					ZZ1 = dzz[K1][j][I1];
					ZZ2 = dzz[K1][j][I2];
					ZZ3 = dzz[K2][j][I1];
					ZZ4 = dzz[K2][j][I2];

					// y-z plane, j-k indices (k - bounded)
					XY1 = dxy[K1][j][i];
					XY2 = dxy[K1][j+1][i];
					XY3 = dxy[K2][j][i];
					XY4 = dxy[K2][j+1][i];

					// xy plane, i-j indices (i - bounded)
					YZ1 = dyz[k][j][I1];
					YZ2 = dyz[k][j+1][I1];
					YZ3 = dyz[k][j][I2];
					YZ4 = dyz[k][j+1][I2];

					// compute second invariant
					J2Inv = XZ*XZ +
					0.125*(XX1*XX1 + XX2*XX2 + XX3*XX3 + XX4*XX4) +
					0.125*(YY1*YY1 + YY2*YY2 + YY3*YY3 + YY4*YY4) +
					0.125*(ZZ1*ZZ1 + ZZ2*ZZ2 + ZZ3*ZZ3 + ZZ4*ZZ4) +
					0.25 *(XY1*XY1 + XY2*XY2 + XY3*XY3 + XY4*XY4) +
					0.25 *(YZ1*YZ1 + YZ2*YZ2 + YZ3*YZ3 + YZ4*YZ4);

					DII = sqrt(J2Inv);

					//=======================
					// CONSTITUTIVE EQUATIONS
					//=======================

					// access current pressure (x-z plane, i-k indices)
					pc = 0.25*(p[k][j][i] + p[k][j][i-1] + p[k-1][j][i] + p[k-1][j][i-1]);

					// current temperature (x-z plane, i-k indices)
					Tc = 0.25*(T[k][j][i] + T[k][j][i-1] + T[k-1][j][i] + T[k-1][j][i-1]);

					// access current lithostatic pressure (x-z plane, i-k indices)
					pc_lith = 0.25*(p_lith[k][j][i] + p_lith[k][j][i-1] + p_lith[k-1][j][i] + p_lith[k-1][j][i-1]);

					// access current pore pressure (x-z plane, i-k indices)
					pc_pore = 0.25*(p_pore[k][j][i] + p_pore[k][j][i-1] + p_pore[k-1][j][i] + p_pore[k-1][j][i-1]);

					// get characteristic element size
					dx = SIZE_NODE(i, sx, fs->dsx);
					dy = SIZE_CELL(j, sy, fs->dsy);
					dz = SIZE_NODE(k, sz, fs->dsz);
					Le = sqrt(dx*dx + dy*dy + dz*dz);

					// setup control volume parameters
					ierr = setUpCtrlVol(&ctx, svEdge->phRat, &svEdge->svDev, NULL, pc, pc_lith, pc_pore, Tc, DII, DBL_MAX, Le); CHKERRQ(ierr);

					// evaluate constitutive equations on the edge
					ierr = edgeConstEqFD(&ctx, svEdge, XZ, sxz, aop, IOparam,  i,  j,  k,  ik,  jk,  kk); CHKERRQ(ierr);
					// ierr = edgeConstEq(&ctx, svEdge, XZ, sxz); CHKERRQ(ierr);

					//=========
					// RESIDUAL
					//=========

					// get mesh steps for the backward and forward derivatives
					bdx = SIZE_CELL(i-1, sx, fs->dsx);   fdx = SIZE_CELL(i, sx, fs->dsx);
					bdz = SIZE_CELL(k-1, sz, fs->dsz);   fdz = SIZE_CELL(k, sz, fs->dsz);

					// momentum
					fx[k-1][j][i] -= sxz/bdz;   fx[k][j][i] += sxz/fdz;
					fz[k][j][i-1] -= sxz/bdx;   fz[k][j][i] += sxz/fdx;

				}
				END_STD_LOOP

				//-------------------------------
				// yz edge points
				//-------------------------------
				iter = 0;
				GET_CELL_RANGE(nx, sx, fs->dsx)
				GET_NODE_RANGE(ny, sy, fs->dsy)
				GET_NODE_RANGE(nz, sz, fs->dsz)

				START_STD_LOOP
				{
					// access solution variables
					svEdge = &jr->svYZEdge[iter++];

					//=================
					// SECOND INVARIANT
					//=================

					// check index bounds
					J1 = j;   if(J1 == my) J1--;
					J2 = j-1; if(J2 == -1) J2++;
					K1 = k;   if(K1 == mz) K1--;
					K2 = k-1; if(K2 == -1) K2++;

					// access strain rates
					YZ = dyz[k][j][i];

					// y-z plane, j-k indices (j & k - bounded)
					XX1 = dxx[K1][J1][i];
					XX2 = dxx[K1][J2][i];
					XX3 = dxx[K2][J1][i];
					XX4 = dxx[K2][J2][i];

					// y-z plane, j-k indices (j & k - bounded)
					YY1 = dyy[K1][J1][i];
					YY2 = dyy[K1][J2][i];
					YY3 = dyy[K2][J1][i];
					YY4 = dyy[K2][J2][i];

					// y-z plane, j-k indices (j & k - bounded)
					ZZ1 = dzz[K1][J1][i];
					ZZ2 = dzz[K1][J2][i];
					ZZ3 = dzz[K2][J1][i];
					ZZ4 = dzz[K2][J2][i];

					// x-z plane, i-k indices (k -bounded)
					XY1 = dxy[K1][j][i];
					XY2 = dxy[K1][j][i+1];
					XY3 = dxy[K2][j][i];
					XY4 = dxy[K2][j][i+1];

					// x-y plane, i-j indices (j - bounded)
					XZ1 = dxz[k][J1][i];
					XZ2 = dxz[k][J1][i+1];
					XZ3 = dxz[k][J2][i];
					XZ4 = dxz[k][J2][i+1];

					// compute second invariant
					J2Inv = YZ*YZ +
					0.125*(XX1*XX1 + XX2*XX2 + XX3*XX3 + XX4*XX4) +
					0.125*(YY1*YY1 + YY2*YY2 + YY3*YY3 + YY4*YY4) +
					0.125*(ZZ1*ZZ1 + ZZ2*ZZ2 + ZZ3*ZZ3 + ZZ4*ZZ4) +
					0.25 *(XY1*XY1 + XY2*XY2 + XY3*XY3 + XY4*XY4) +
					0.25 *(XZ1*XZ1 + XZ2*XZ2 + XZ3*XZ3 + XZ4*XZ4);

					DII = sqrt(J2Inv);

					//=======================
					// CONSTITUTIVE EQUATIONS
					//=======================

					// access current pressure (y-z plane, j-k indices)
					pc = 0.25*(p[k][j][i] + p[k][j-1][i] + p[k-1][j][i] + p[k-1][j-1][i]);

					// current temperature (y-z plane, j-k indices)
					Tc = 0.25*(T[k][j][i] + T[k][j-1][i] + T[k-1][j][i] + T[k-1][j-1][i]);

					// access current lithostatic pressure (y-z plane, j-k indices)
					pc_lith = 0.25*(p_lith[k][j][i] + p_lith[k][j-1][i] + p_lith[k-1][j][i] + p_lith[k-1][j-1][i]);

					// access current pore pressure (y-z plane, j-k indices)
					pc_pore = 0.25*(p_pore[k][j][i] + p_pore[k][j-1][i] + p_pore[k-1][j][i] + p_pore[k-1][j-1][i]);

					// get characteristic element size
					dx = SIZE_CELL(i, sx, fs->dsx);
					dy = SIZE_NODE(j, sy, fs->dsy);
					dz = SIZE_NODE(k, sz, fs->dsz);
					Le = sqrt(dx*dx + dy*dy + dz*dz);

					// setup control volume parameters
					ierr = setUpCtrlVol(&ctx, svEdge->phRat, &svEdge->svDev, NULL, pc, pc_lith, pc_pore, Tc, DII, DBL_MAX, Le); CHKERRQ(ierr);

					// evaluate constitutive equations on the edge
					ierr = edgeConstEqFD(&ctx, svEdge, YZ, syz, aop, IOparam,  i,  j,  k,  ik,  jk,  kk); CHKERRQ(ierr);
					// ierr = edgeConstEq(&ctx, svEdge, YZ, syz); CHKERRQ(ierr);

					//=========
					// RESIDUAL
					//=========

					// get mesh steps for the backward and forward derivatives
					bdy = SIZE_CELL(j-1, sy, fs->dsy);   fdy = SIZE_CELL(j, sy, fs->dsy);
					bdz = SIZE_CELL(k-1, sz, fs->dsz);   fdz = SIZE_CELL(k, sz, fs->dsz);

					// update momentum residuals
					fy[k-1][j][i] -= syz/bdz;   fy[k][j][i] += syz/fdz;
					fz[k][j-1][i] -= syz/bdy;   fz[k][j][i] += syz/fdy;

				}
				END_STD_LOOP

				// restore vectors
				ierr = DMDAVecRestoreArray(fs->DA_CEN, jr->gc,      &gc);     CHKERRQ(ierr);
				ierr = DMDAVecRestoreArray(fs->DA_CEN, jr->lp,      &p);      CHKERRQ(ierr);
				ierr = DMDAVecRestoreArray(fs->DA_CEN, jr->lT,      &T);      CHKERRQ(ierr);
				ierr = DMDAVecRestoreArray(fs->DA_CEN, jr->ldxx,    &dxx);    CHKERRQ(ierr);
				ierr = DMDAVecRestoreArray(fs->DA_CEN, jr->ldyy,    &dyy);    CHKERRQ(ierr);
				ierr = DMDAVecRestoreArray(fs->DA_CEN, jr->ldzz,    &dzz);    CHKERRQ(ierr);
				ierr = DMDAVecRestoreArray(fs->DA_XY,  jr->ldxy,    &dxy);    CHKERRQ(ierr);
				ierr = DMDAVecRestoreArray(fs->DA_XZ,  jr->ldxz,    &dxz);    CHKERRQ(ierr);
				ierr = DMDAVecRestoreArray(fs->DA_YZ,  jr->ldyz,    &dyz);    CHKERRQ(ierr);
				ierr = DMDAVecRestoreArray(fs->DA_X,   jr->lfx,     &fx);     CHKERRQ(ierr);
				ierr = DMDAVecRestoreArray(fs->DA_Y,   jr->lfy,     &fy);     CHKERRQ(ierr);
				ierr = DMDAVecRestoreArray(fs->DA_Z,   jr->lfz,     &fz);     CHKERRQ(ierr);
				ierr = DMDAVecRestoreArray(fs->DA_X,   jr->lvx,     &vx);     CHKERRQ(ierr);
				ierr = DMDAVecRestoreArray(fs->DA_Y,   jr->lvy,     &vy);     CHKERRQ(ierr);
				ierr = DMDAVecRestoreArray(fs->DA_Z,   jr->lvz,     &vz);     CHKERRQ(ierr);
				ierr = DMDAVecRestoreArray(fs->DA_CEN, jr->lp_lith, &p_lith); CHKERRQ(ierr);
				ierr = DMDAVecRestoreArray(fs->DA_CEN, jr->lp_pore, &p_pore); CHKERRQ(ierr);
				ierr = DMDAVecRestoreArray(fs->DA_CEN, bc->bcp,     &bcp);    CHKERRQ(ierr);

				// assemble global residuals from local contributions
				LOCAL_TO_GLOBAL(fs->DA_X, jr->lfx, jr->gfx)
				LOCAL_TO_GLOBAL(fs->DA_Y, jr->lfy, jr->gfy)
				LOCAL_TO_GLOBAL(fs->DA_Z, jr->lfz, jr->gfz)

				// check convergence of constitutive equations
				ierr = checkConvConstEq(&ctx); CHKERRQ(ierr);

				// copy residuals to global vector
				ierr = JacResCopyRes(jr, rpl); CHKERRQ(ierr);

			//	ierr = FormResidual(snes, x, res, nl);              CHKERRQ(ierr);
				
				ierr = VecAYPX(res,-1,rpl);                           CHKERRQ(ierr);
				ierr = VecScale(res,1/aop->Perturb);   CHKERRQ(ierr);

				// Compute the gradient
				ierr = VecDot(res,psi,&grdt);    CHKERRQ(ierr);

				GET_CELL_RANGE(nx, sx, fs->dsx)
				GET_CELL_RANGE(ny, sy, fs->dsy)
				GET_CELL_RANGE(nz, sz, fs->dsz)

				if (ik >= sx && ik < sx+nx && jk >= sy && jk < sy+ny && kk >= sz && kk < sz+nz)
				{
					temprank = 13;
				}
				else
				{
					temprank = 100;
				}

				// If temprank is not 13 the point is not on this processor
				if(temprank == 13)
				{
					llgradfield[kk][jk][ik] = -grdt*aop->CurScal;
				}
				
				ierr = MPI_Barrier(PETSC_COMM_WORLD);
			}
		}
	}

	// restore vectors
	ierr = DMDAVecRestoreArray(fs->DA_CEN, jr->lgradfield,&llgradfield);CHKERRQ(ierr);

	LOCAL_TO_LOCAL(fs->DA_CEN, jr->lgradfield);

	// give it back to the adjoint context
	ierr = VecCopy(jr->lgradfield,aop->gradfield);

	// display norm (partly also for testing purposes)
	ierr = VecNorm(aop->gradfield, NORM_1, &nrm); CHKERRQ(ierr);
	ierr = PetscPrintf(PETSC_COMM_WORLD,"|   Norm of field gradient vector : %2.15e \n",nrm); CHKERRQ(ierr);

	// deactivate pressure limit after it has been activated
	// jr->matLim.presLimFlg = PETSC_FALSE;

	ierr = VecDestroy(&rpl);   CHKERRQ(ierr);
	ierr = VecDestroy(&res);   CHKERRQ(ierr);


	PetscFunctionReturn(0);

}
//---------------------------------------------------------------------------
#undef __FUNCT__
#define __FUNCT__ "AddMaterialParameterToCommandLineOptions"
PetscErrorCode AddMaterialParameterToCommandLineOptions(char *name, PetscInt ID, PetscScalar val)
{
    PetscErrorCode  ierr;
	char            *option, *option_value;
    PetscBool       PrintOutput=PETSC_FALSE;
    
    PetscFunctionBegin;
    if (ID<0){	asprintf(&option, "-%s ", name); }
	else{ 		asprintf(&option, "-%s[%i]", name, ID); }
	asprintf(&option_value, "%10.20e", val);

	ierr = PetscOptionsSetValue(NULL, option, option_value);    CHKERRQ(ierr);   // this
    
    //PrintOutput = PETSC_TRUE;
    if (PrintOutput){
        PetscPrintf(PETSC_COMM_WORLD,"| **** Added option %s=%s to the database. **** \n",option,option_value);
        PetscOptionsView(NULL,PETSC_VIEWER_STDOUT_WORLD);
    }

    PetscFunctionReturn(0);
}


//---------------------------------------------------------------------------
// Copies a parameter to the LaMEM command-line database
#undef __FUNCT__
#define __FUNCT__ "CopyParameterToLaMEMCommandLine"
PetscErrorCode CopyParameterToLaMEMCommandLine(ModParam *IOparam, PetscScalar CurVal, PetscInt j)
{
    PetscErrorCode  ierr;
    PetscBool       PrintOutput=PETSC_FALSE;
	PetscInt 		CurPhase;
	PetscScalar 	val;
	char 			CurName[_str_len_];
	
    PetscFunctionBegin;

	CurPhase = 	IOparam->phs[j];			// phase of the parameter
    strcpy(CurName, IOparam->type_name[j]);	// name

	ierr = DeleteMaterialParameterFromCommandLineOptions(CurName, CurPhase); 		CHKERRQ(ierr);

	if (IOparam->par_log10[j]==1){
		val = pow(10,CurVal);
		ierr = AddMaterialParameterToCommandLineOptions(CurName, CurPhase, val); 	CHKERRQ(ierr);
	}
	else{
		ierr = AddMaterialParameterToCommandLineOptions(CurName, CurPhase, CurVal); 	CHKERRQ(ierr);
	}
	
	//PrintOutput=PETSC_TRUE;
	if (PrintOutput){
		PetscPrintf(PETSC_COMM_WORLD,"| *** Added parameter %s[%i]=%10.20e to the LaMEM database \n",CurName,CurPhase,CurVal);
	}

    PetscFunctionReturn(0);
}


//---------------------------------------------------------------------------
#undef __FUNCT__
#define __FUNCT__ "DeleteMaterialParameterFromCommandLineOptions"
PetscErrorCode DeleteMaterialParameterFromCommandLineOptions(char *name, PetscInt ID)
{
    PetscErrorCode  ierr;
	char            *option;
    PetscBool       PrintOutput=PETSC_FALSE;
    
    PetscFunctionBegin;
    
    asprintf(&option, "-%s[%i]", name, ID); 
    ierr = PetscOptionsClearValue(NULL, option);    CHKERRQ(ierr);  
    
  //  PrintOutput = PETSC_TRUE;
    if (PrintOutput){
    	PetscPrintf(PETSC_COMM_WORLD,"| **** Deleted option %s from the database. **** \n",option);
       	PetscOptionsView(NULL,PETSC_VIEWER_STDOUT_WORLD);
    }

    PetscFunctionReturn(0);
}


/*---------------------------------------------------------------------------
	This will re-compute the Material options DB, based on the latest command-line 
	parameters and store the result in IOparam->dbm_modified, which is passed to 
	LaMEM @ can be used there 
*/
#undef __FUNCT__
#define __FUNCT__ "CreateModifiedMaterialDatabase"
PetscErrorCode CreateModifiedMaterialDatabase(ModParam *IOparam)
{
    PetscErrorCode  ierr;
	PetscBool       PrintOutput=PETSC_FALSE;
    Scaling         scal;
    FB             *fb;
    FDSTAG			*fs;
    PetscFunctionBegin;

    fb = IOparam->fb;

    // Create scaling object
    ierr = PetscMemzero (&scal, sizeof(Scaling)); CHKERRQ(ierr);
	ierr = ScalingCreate(&scal, fb, PETSC_FALSE); CHKERRQ(ierr);
    
    // Call material database with modified parameters
<<<<<<< HEAD
    ierr = DBMatCreate(&IOparam->dbm_modified, fb, fs, PETSC_FALSE); 	CHKERRQ(ierr);  
=======
    ierr = PetscMemzero(&IOparam->dbm_modified, sizeof(DBMat));   CHKERRQ(ierr);

	IOparam->dbm_modified.scal = &scal;

	ierr = DBMatCreate(&IOparam->dbm_modified, fb, PETSC_FALSE); CHKERRQ(ierr);
>>>>>>> ebb5a153

    //PrintOutput = PETSC_TRUE;
    if (PrintOutput){
        PetscPrintf(PETSC_COMM_WORLD,"| **** Created Modified material database **** \n");
    }

    PetscFunctionReturn(0);
}

 
 
/*---------------------------------------------------------------------------
	This computes the scaling and sets a default FD method (adjoi nt or not) 
	for a material parameter
*/
#undef __FUNCT__
#define __FUNCT__ "Parameter_SetFDgrad_Option"
PetscErrorCode Parameter_SetFDgrad_Option(PetscInt *FD_grad, char *name)
{
 	PetscFunctionBegin;
	PetscBool PrintOutput=PETSC_FALSE, found=PETSC_FALSE;

	*FD_grad 	= 1;

	// density
	if		 (!strcmp("rho",name))		{ found=PETSC_TRUE;	*FD_grad=0; }
	else if  (!strcmp("rho_c",name))	{ found=PETSC_TRUE;	*FD_grad=0; }
	else if  (!strcmp("beta",name))		{ found=PETSC_TRUE;	*FD_grad=0; }
	
	else if  (!strcmp("eta",name))		{ found=PETSC_TRUE;	*FD_grad=0; }
	else if  (!strcmp("eta0",name))		{ found=PETSC_TRUE;	*FD_grad=0; }
	else if  (!strcmp("e0",name))		{ found=PETSC_TRUE;	*FD_grad=0; }
	
	// diffusion creep
	else if  (!strcmp("Bd",name))		{ found=PETSC_TRUE;	*FD_grad=0; }
	else if  (!strcmp("Vd",name))		{ found=PETSC_TRUE;	*FD_grad=0; }
	else if  (!strcmp("Ed",name))		{ found=PETSC_TRUE;	*FD_grad=0; }
	
	// dislocation creep (power-law)
	else if  (!strcmp("n",name))		{ found=PETSC_TRUE; *FD_grad=0; } 	
	else if  (!strcmp("Bn",name))		{ found=PETSC_TRUE; *FD_grad=0; } 	
	else if  (!strcmp("Vn",name))		{ found=PETSC_TRUE; *FD_grad=0; }
	else if  (!strcmp("En",name))		{ found=PETSC_TRUE; *FD_grad=0; }
	
	// Peierls creep
	else if  (!strcmp("Bp",name))		{ found=PETSC_TRUE; *FD_grad=0; }
	else if  (!strcmp("Ep",name))		{ found=PETSC_TRUE; *FD_grad=0; }
	else if  (!strcmp("Vp",name))		{ found=PETSC_TRUE; *FD_grad=0; }
	else if  (!strcmp("taup",name))		{ found=PETSC_TRUE; *FD_grad=0; }
	else if  (!strcmp("gamma",name))	{ found=PETSC_TRUE; *FD_grad=0; }
	else if  (!strcmp("q",name))		{ found=PETSC_TRUE; *FD_grad=0; }
	

	// dc-creep
	else if  (!strcmp("Bdc",name))		{ found=PETSC_TRUE; *FD_grad=0; }
	else if  (!strcmp("mu",name))		{ found=PETSC_TRUE; *FD_grad=0; }

	// ps-creep
	else if  (!strcmp("Bps",name))		{ found=PETSC_TRUE; *FD_grad=0; }
	else if  (!strcmp("d",name))		{ found=PETSC_TRUE; *FD_grad=0; }

	// elasticity
	else if  (!strcmp("G",name))		{ found=PETSC_TRUE; *FD_grad=0; }
	else if  (!strcmp("Kb",name))		{ found=PETSC_TRUE; *FD_grad=0; }
	else if  (!strcmp("nu",name))		{ found=PETSC_TRUE; *FD_grad=0; }
	
	// plasticity
	else if  (!strcmp("ch",name))		{ found=PETSC_TRUE; *FD_grad=1; }
	else if  (!strcmp("fr",name))		{ found=PETSC_TRUE; *FD_grad=1; }
	else if  (!strcmp("eta_st",name))	{ found=PETSC_TRUE; *FD_grad=1; }
	
	// temperature
	else if  (!strcmp("alpha",name))	{ found=PETSC_TRUE; *FD_grad=1; }
	else if  (!strcmp("Cp",name))		{ found=PETSC_TRUE; *FD_grad=1; }
	else if  (!strcmp("k",name))		{ found=PETSC_TRUE; *FD_grad=1; }
	else if  (!strcmp("A",name))		{ found=PETSC_TRUE; *FD_grad=1; }
	
	if (!found){
		PetscPrintf(PETSC_COMM_WORLD,"| WARNING: Unknown Adjoint parameter = %s; I therefore use brute-force FD to compute gradients; Please expand Parameter_SetFDgrad_Option in adjoint.cpp \n", name);
	}

	//PrintOutput=PETSC_TRUE;
	if (PrintOutput){
		if (*FD_grad){ 	PetscPrintf(PETSC_COMM_WORLD,"| Parameter %s computed with finite differences \n", name);}
		else{			PetscPrintf(PETSC_COMM_WORLD,"| Parameter %s computed as adjoint \n", name);	}
	}

	
	PetscFunctionReturn(0);
}

/*---------------------------------------------------------------------------
	This prints scaling laws
*/
#undef __FUNCT__
#define __FUNCT__ "PrintScalingLaws"
PetscErrorCode PrintScalingLaws(ModParam *IOparam)
{
 	PetscFunctionBegin;
	PetscErrorCode 	ierr;
	FILE        	*db;
	PetscInt 		j, k=0, CurPhase, idx[IOparam->mdN], maxNum=10;
	PetscScalar 	Exponent[IOparam->mdN], ExpMag[IOparam->mdN], P, grad, *Par, F, A, Vel_check, b;
	char 			CurName[_str_len_], PhaseDescription[_str_len_], logstr[_str_len_], adjointstr[_str_len_], comp_str[_str_len_];
	PetscBool 		isRhoParam=PETSC_FALSE;

	if (!IOparam->ScalLaws){ PetscFunctionReturn(0);}  // do we want to print them?

	ierr 			= 	CreateModifiedMaterialDatabase(IOparam); CHKERRQ(ierr);			// to retrieve phase descriptions
	// Should be adjoint Gradients
	if (!(IOparam->use == _adjointgradients_ )) { PetscFunctionReturn(0);}  // do we want to print them?

	// Should be vs. Cost function
	if (IOparam->Gr==0)
	{
		SETERRQ(PETSC_COMM_WORLD, PETSC_ERR_USER, " Scaling laws require: Adjoint_GradientCalculation = Solution");
	}

	PetscPrintf(PETSC_COMM_WORLD,"| \n");
	PetscPrintf(PETSC_COMM_WORLD,"| -------------------------------------------------------------------------\n");
	PetscPrintf(PETSC_COMM_WORLD,"| \n");
	PetscPrintf(PETSC_COMM_WORLD,"| Scaling laws: \n");
	PetscPrintf(PETSC_COMM_WORLD,"| \n");
	PetscPrintf(PETSC_COMM_WORLD,"|   Assumption: \n");
	PetscPrintf(PETSC_COMM_WORLD,"|              Vel = A * p[0]^b[0] * p[1]^b[1] * p[2]^b[2] * ... \n");
	PetscPrintf(PETSC_COMM_WORLD,"|                where \n");
	PetscPrintf(PETSC_COMM_WORLD,"|                      Vel - velocity;   p[] - parameter \n");
	PetscPrintf(PETSC_COMM_WORLD,"|                      b[] - exponent;   A   - prefactor (computed for p>0) \n");
	PetscPrintf(PETSC_COMM_WORLD,"|       \n");

	if (IOparam->mdN<10){	PetscPrintf(PETSC_COMM_WORLD,"|   Results: \n"); maxNum = IOparam->mdN;	}
	else{					PetscPrintf(PETSC_COMM_WORLD,"|   Results (10 most important): \n"); 	}
	/* 	Compute exponents of scaling laws
	 	We assume that velocity is given by
			Vz = A * p[0]^b[0] * p[1]^b[1] * p[2]^b[2] * ..
		with 
				p[0] - parameters	
				b[0] - exponent
				A    - prefactor of scaling law
	*/
	F = IOparam->mfit;		// velocity value
	A = F;
	VecGetArray(IOparam->P,&Par);
	for(j = 0; j < IOparam->mdN; j++)
	{
		grad 		= 	IOparam->grd[j];					// gradient
		strcpy(CurName, IOparam->type_name[j]);	// name
		P    		= 	Par[j];								// parameter value	
		if (!strcmp("rho",CurName))
		{
			P = P - IOparam->ReferenceDensity;				// Compute with density difference
			isRhoParam=PETSC_TRUE;
		}	

		// Compute exponent
		Exponent[j] = 	grad*P/F;							// b value
		
		if (PetscIsInfOrNanScalar(Exponent[j]))
		{
			ExpMag[j] 	=	0; 			
		}
		else
		{
			ExpMag[j] 	=	-PetscAbs(Exponent[j]); 			// magnitude of exponent (for sorting later)
		}

		idx[j] 		=	j;
		if (P>0)
		{ // only non-zero positive parameters contribute
			if (!PetscIsInfOrNanScalar(grad))
			{
				A 	=   A*1.0/(PetscPowScalar(P,Exponent[j]));	// prefactor
			}
			else
			{
				PetscPrintf(PETSC_COMM_WORLD,"Detected nan for parameter %s A=%f\n", CurName,A);
			}
		}
	}
	VecRestoreArray(IOparam->P,&Par);

	// Sort according to magnitude
	PetscSortRealWithPermutation(IOparam->mdN,ExpMag,idx);

	
	PetscPrintf(PETSC_COMM_WORLD,"|            Parameter      |    Exponent b[]  |  Phase Description    \n");
	PetscPrintf(PETSC_COMM_WORLD,"|     ----------------------  -----------------  ----------------------- \n");
	for(j = 0; j < maxNum; j++)
	{
		k 				= idx[j];
		CurPhase 		= 	IOparam->phs[k];
		strcpy(CurName, IOparam->type_name[k]);	// name
		if (!strcmp("rho",CurName) & (IOparam->ReferenceDensity!=0.0))
		{
			char *Name;	
			asprintf(&Name, "delta(%s)", CurName);	// w compute w.r.t. Reference Density
			strcpy(CurName, Name);	// name
		}
		if (IOparam->par_log10[k]==1){strcpy(logstr, "log10"); }
		else{strcpy(logstr, "     "); }

		strcpy(PhaseDescription, IOparam->dbm_modified.phases[CurPhase].Name);	// name
		if (!strlen(PhaseDescription)){strcpy(PhaseDescription, "-");} 			// if no name is indicated in input file	
		if (CurPhase<0)
		{
			PetscPrintf(PETSC_COMM_WORLD,"|      %-5s%10s          %- 8.3f          %s\n",logstr, CurName, Exponent[k],PhaseDescription);		
		}
		else
		{
			PetscPrintf(PETSC_COMM_WORLD,"|      %-5s%10s[%3i]      %- 8.3f         %s\n",logstr, CurName, CurPhase, Exponent[k],PhaseDescription);
		}
		
	}
	PetscPrintf(PETSC_COMM_WORLD,"|       \n");
	PetscPrintf(PETSC_COMM_WORLD,"|   Prefactor A               : %- 2.8e \n",A);
	if (isRhoParam)
	{
		PetscPrintf(PETSC_COMM_WORLD,"|   Reference Density         : %- 2.2f  \n",IOparam->ReferenceDensity);
	}

	// Check that velocity is indeed computed
	Vel_check = A;
	VecGetArray(IOparam->P,&Par);
	for(j = 0; j < IOparam->mdN; j++)
	{
		P    		= 	Par[j];	
		strcpy(CurName, IOparam->type_name[j]);	// name
		if (!strcmp("rho",CurName) )
		{
			P = P - IOparam->ReferenceDensity;				// Compute with density difference
		}							
		b 			=	Exponent[j];
		if (P>0)
		{ 
			Vel_check	*=  PetscPowScalar(P,b);
		}
	}
	VecRestoreArray(IOparam->P,&Par);
	PetscPrintf(PETSC_COMM_WORLD,"|   Velocity check            : %- 2.8e \n",Vel_check);
		

	// Save output to file
	
	if(ISRankZero(PETSC_COMM_WORLD))
	{
		char filename[_str_len_];
		strcpy(filename, "ScalingLaw.dat");	// name
		if (IOparam->ScalLawFilename)
		{
			PetscMemcpy(filename, IOparam->ScalLawFilename,   (size_t)_str_len_*sizeof(char) ); 		
		}

		db = fopen(filename, "wb");

		fprintf(db,"# Scaling Law, computed on %s %s  \n",__DATE__,__TIME__);
		fprintf(db,"#  \n");
		fprintf(db,"#   Vel = A * p[0]^b[0] * p[1]^b[1] * p[2]^b[2] * ... \n");
		fprintf(db,"#  \n");
		fprintf(db,"# Prefactor A       : %- 10.8e  \n",A);
		fprintf(db,"# Reference Density : %- 10.8f  \n",IOparam->ReferenceDensity);
		fprintf(db,"#  \n");
		fprintf(db,"# Observation points:  \n");
		
		fprintf(db,"#     x              y              z               Component   Measured value   \n");
		fprintf(db,"# --- -------------- -------------- --------------  ----------  --------------- \n");
		
		// Print observation points info
		for(j = 0; j < IOparam->mdI; j++)
		{
			if 		(IOparam->Av[j]==1){strcpy(comp_str, "Vx");	}
			else if (IOparam->Av[j]==2){strcpy(comp_str, "Vy");	}
			else if (IOparam->Av[j]==3){strcpy(comp_str, "Vz");	}
		
			fprintf(db,"# %3i %- 14.5f %- 14.5f %- 14.5f   %s         %- 14.5e\n",j+1, IOparam->Ax[j], IOparam->Ay[j], IOparam->Az[j], comp_str, IOparam->Avel_num[j]);
		}
		fprintf(db,"#  \n");
		fprintf(db,"#  \n");
		


		// Print Scaling laws info
		fprintf(db,"# Scaling law parameters:\n");
		fprintf(db,"# Parameter             Phase    Exponent b[]       Value p[]          Type     Gradient           Phase Description   \n");
		fprintf(db,"# --------------------  -------  -----------------  -----------------  -------  -----------------  --------------------\n");
		VecGetArray(IOparam->P,&Par);
		for(j = 0; j < IOparam->mdN; j++)
		{
			k 				= 	idx[j];	
			CurPhase 		= 	IOparam->phs[k];
			strcpy(CurName, IOparam->type_name[k]);	// name
			strcpy(PhaseDescription, IOparam->dbm_modified.phases[CurPhase].Name);	// name

			P = Par[k];
			if (!strcmp("rho",CurName) & (IOparam->ReferenceDensity!=0.0))
			{
				char *Name;	
				P = P - IOparam->ReferenceDensity;				// Compute with density difference
				asprintf(&Name, "delta(%s)", CurName);			// clarify that we compute w.r.t. Reference Density
				strcpy(CurName, Name);							// name
			}	

			if (IOparam->par_log10[k]==1){strcpy(logstr, "log10"); }
			else{strcpy(logstr, "     "); }
			if (IOparam->FD_gradient[k]==0){strcpy(adjointstr, "adjoint"); }
			else{strcpy(adjointstr, "FD     "); }
		

			fprintf(db,"  %s %13s    %3i     %- 18.9e %- 18.9e  %s %- 18.9e %s \n",logstr, CurName, CurPhase, Exponent[k],P, adjointstr, IOparam->grd[k], PhaseDescription);

		}
		VecRestoreArray(IOparam->P,&Par);
		fclose(db);
		PetscPrintf(PETSC_COMM_WORLD,"|   Scaling law data saved to :  %s \n",IOparam->ScalLawFilename);
		
	}
	PetscPrintf(PETSC_COMM_WORLD,"|       \n");
	PetscPrintf(PETSC_COMM_WORLD,"| -------------------------------------------------------------------------\n");



	PetscFunctionReturn(0);
}
//---------------------------------------------------------------------------
#undef __FUNCT__
#define __FUNCT__ "AdjointGet_F_dFdu_Center"
PetscErrorCode AdjointGet_F_dFdu_Center(JacRes *jr, AdjGrad *aop, ModParam *IOparam)
{
	// Compute derivative of stress objective function with respect to the solution (dF/du) (dF/dst = (P*st-P*st_ini) * dphi/de * de/du)       
	// dphi/de = (1/(2*pow(exx-eyy,2)) * (-2*exy,2exy,exx-eyy)); e = deviatoric strainrate


	FDSTAG     *fs;
	SolVarCell *svCell;
	SolVarBulk *svBulk;
	PetscInt    ii, i, j, k, nx, ny, nz, sx, sy, sz, iterat, lrank, grank;
	PetscInt    I, J, K, ID;
	PetscScalar *ncx, *ncy, *ncz;
	PetscScalar XX, YY, ZZ, XY, XZ, YZ, XY2, XZ2, YZ2, E2;
	PetscScalar bdx, bdy, bdz, fdx, fdy, fdz, dx, dy, dz;
	PetscScalar phival=0.0, Parameter, Param_local, mfitParam;
	PetscScalar *tempPar,  *tempdPardu;
	PetscScalar ***dxx, ***dyy, ***dzz, ***dxy, ***dxz, ***dyz, ***vx,  ***vy,  ***vz;
	Vec         gxPar, gyPar, gzPar, gxdPardu, gydPardu, gzdPardu;
	Vec         lxPar, lyPar, lzPar, lxdPardu, lydPardu, lzdPardu;
	PetscScalar *dggxPar, *dggyPar, *dggzPar, *dggxdPardu, *dggydPardu, *dggzdPardu, *iter, *sty;
	PetscScalar ***xPar, ***yPar, ***zPar, ***xdPardu, ***ydPardu, ***zdPardu;
	PetscScalar dPardu_local;
	PetscScalar coord_local[3],  Cons;
	PetscInt    As_Ind[IOparam->mdI+1];
	Scaling 	*scal;

	PetscErrorCode ierr;
	PetscFunctionBegin;

	// access context
	fs 		= jr->fs;
	scal 	= jr->scal;

	// Initialize vector to store observations:
	ierr = VecZeroEntries(aop->sty);         CHKERRQ(ierr);

	// Initialize the cost function
	IOparam->mfitCenter = 	0.0;
	mfitParam 			= 	0.0;
	Param_local 		= 	0.0;
	Parameter 			=	0.0;

	/* 
		For the cost function,  determine in which FDSTAG cell the observation are made.
		Note: we compute the parameters only at the center of the FDSTAG cell & interpolate
		values such as Exy from edges->center
	*/
	for(ii = 0; ii < IOparam->mdI; ii++)
	{
		// Create coordinate vector
		coord_local[0] = IOparam->Ax[ii];
		coord_local[1] = IOparam->Ay[ii];
		coord_local[2] = IOparam->Az[ii];

		ierr = FDSTAGGetPointRanks(fs, coord_local, &lrank, &grank); CHKERRQ(ierr);

		if(lrank == 13) // point is located on the current processor
		{
			// starting indices & number of cells
			nx = fs->dsx.ncels;
			ny = fs->dsy.ncels;
			nz = fs->dsz.ncels;

			// node & cell coordinates
			ncx = fs->dsx.ncoor;
			ncy = fs->dsy.ncoor;
			ncz = fs->dsz.ncoor;

			// find I, J, K indices by bisection algorithm
			I = FindPointInCellAdjoint(ncx, 0, nx, coord_local[0]);
			J = FindPointInCellAdjoint(ncy, 0, ny, coord_local[1]);
			K = FindPointInCellAdjoint(ncz, 0, nz, coord_local[2]);

			GET_CELL_ID(ID, I, J, K, nx, ny);

			As_Ind[ii] = ID;

			/*
			// Compute the local finite differences for dF/du (debugging)
			PetscScalar h;
			// h = 1e-6;
			h = 0.0;
			ierr = DMDAVecGetArray(fs->DA_X,   jr->lvx,  &vx);  CHKERRQ(ierr);
			ierr = DMDAVecGetArray(fs->DA_Y,   jr->lvy,  &vy);  CHKERRQ(ierr);
			ierr = DMDAVecGetArray(fs->DA_Z,   jr->lvz,  &vz);  CHKERRQ(ierr);
			vx[K][J][I] +=h;
			PetscPrintf(PETSC_COMM_SELF,"%d %d %d\n\n",I,J,K);
			*/

			// PetscPrintf(PETSC_COMM_WORLD,"DEBUG 1a %.10f %.10f %.10f %d, %d\n\n",I,J,K,As_Ind[ii],ii,ncx[I],ncy[J],ncz[K] );

		}
	}

	// clear local residual vectors
	ierr = VecZeroEntries(jr->phi);         CHKERRQ(ierr);
	ierr = VecZeroEntries(aop->dPardu); CHKERRQ(ierr);

	ierr = DMCreateGlobalVector(fs->DA_X, &gxPar);   CHKERRQ(ierr);
	ierr = DMCreateGlobalVector(fs->DA_Y, &gyPar);   CHKERRQ(ierr);
	ierr = DMCreateGlobalVector(fs->DA_Z, &gzPar);   CHKERRQ(ierr);

	ierr = DMCreateLocalVector (fs->DA_X, &lxPar);   CHKERRQ(ierr);
	ierr = DMCreateLocalVector (fs->DA_Y, &lyPar);   CHKERRQ(ierr);
	ierr = DMCreateLocalVector (fs->DA_Z, &lzPar);   CHKERRQ(ierr);

	VecZeroEntries(gxPar);
	VecZeroEntries(gyPar);
	VecZeroEntries(gzPar);

	VecZeroEntries(lxPar);
	VecZeroEntries(lyPar);
	VecZeroEntries(lzPar);

	ierr = DMCreateGlobalVector(fs->DA_X, &gxdPardu);   CHKERRQ(ierr);
	ierr = DMCreateGlobalVector(fs->DA_Y, &gydPardu);   CHKERRQ(ierr);
	ierr = DMCreateGlobalVector(fs->DA_Z, &gzdPardu);   CHKERRQ(ierr);

	ierr = DMCreateLocalVector (fs->DA_X, &lxdPardu);   CHKERRQ(ierr);
	ierr = DMCreateLocalVector (fs->DA_Y, &lydPardu);   CHKERRQ(ierr);
	ierr = DMCreateLocalVector (fs->DA_Z, &lzdPardu);   CHKERRQ(ierr);

	VecZeroEntries(gxdPardu);
	VecZeroEntries(gydPardu);
	VecZeroEntries(gzdPardu);

	VecZeroEntries(lxdPardu);
	VecZeroEntries(lydPardu);
	VecZeroEntries(lzdPardu);

	// Recompute correct strainrates 
	// ierr =  JacResGetEffStrainRate(jr);

	// access work vectors
	ierr = DMDAVecGetArray(fs->DA_CEN, jr->ldxx,    &dxx);    	CHKERRQ(ierr);
	ierr = DMDAVecGetArray(fs->DA_CEN, jr->ldyy,    &dyy);    	CHKERRQ(ierr);
	ierr = DMDAVecGetArray(fs->DA_CEN, jr->ldzz,    &dzz);    	CHKERRQ(ierr);
	ierr = DMDAVecGetArray(fs->DA_XY,  jr->ldxy,    &dxy);    	CHKERRQ(ierr);
	ierr = DMDAVecGetArray(fs->DA_XZ,  jr->ldxz,    &dxz);    	CHKERRQ(ierr);
	ierr = DMDAVecGetArray(fs->DA_YZ,  jr->ldyz,    &dyz);    	CHKERRQ(ierr);
	
	ierr = DMDAVecGetArray(fs->DA_X,   jr->lvx,     &vx); 		CHKERRQ(ierr);
	ierr = DMDAVecGetArray(fs->DA_Y,   jr->lvy,     &vy); 		CHKERRQ(ierr);
	ierr = DMDAVecGetArray(fs->DA_Z,   jr->lvz,     &vz); 		CHKERRQ(ierr);

	ierr = DMDAVecGetArray(fs->DA_X, lxPar,    &xPar);    		CHKERRQ(ierr);
	ierr = DMDAVecGetArray(fs->DA_Y, lyPar,    &yPar);    		CHKERRQ(ierr);
	ierr = DMDAVecGetArray(fs->DA_Z, lzPar,    &zPar);    		CHKERRQ(ierr);

	ierr = DMDAVecGetArray(fs->DA_X, lxdPardu, &xdPardu); 		CHKERRQ(ierr);
	ierr = DMDAVecGetArray(fs->DA_Y, lydPardu, &ydPardu); 		CHKERRQ(ierr);
	ierr = DMDAVecGetArray(fs->DA_Z, lzdPardu, &zdPardu); 		CHKERRQ(ierr);

	ierr = VecGetArray(aop->sty,&sty); CHKERRQ(ierr);

	iterat = 0;
	GET_CELL_RANGE(nx, sx, fs->dsx)
	GET_CELL_RANGE(ny, sy, fs->dsy)
	GET_CELL_RANGE(nz, sz, fs->dsz)
	START_STD_LOOP
	{
		dx = SIZE_CELL(i, sx, fs->dsx);
		dy = SIZE_CELL(j, sy, fs->dsy);
		dz = SIZE_CELL(k, sz, fs->dsz);
		
		svCell = &jr->svCell[iterat++];
		svBulk = &svCell->svBulk;

		// access strain rates for the current cell
		XX = dxx[k][j][i];
		YY = dyy[k][j][i];
		ZZ = dzz[k][j][i];
		
		// x-y plane, i-j indices
		XY = (dxy[k][j][i] + dxy[k][j][i+1] + dxy[k][j+1][i] + dxy[k][j+1][i+1])/4.0;

		// x-z plane
		XZ = (dxz[k][j][i] + dxz[k][j][i+1] + dxz[k+1][j][i] + dxz[k+1][j][i+1])/4.0;

		// y-z plane
		YZ = (dyz[k][j][i] + dyz[k][j+1][i] + dyz[k+1][j][i] + dyz[k+1][j+1][i])/4.0;

		// 2nd invariant: first square shear components, before projecting them to the center!
		XY2 = (pow(dxy[k][j][i],2.0) + pow(dxy[k][j][i+1],2.0) + pow(dxy[k][j+1][i],2.0) + pow(dxy[k][j+1][i+1],2.0))/4.0;
		XZ2 = (pow(dxz[k][j][i],2.0) + pow(dxz[k][j][i+1],2.0) + pow(dxz[k+1][j][i],2.0) + pow(dxz[k+1][j][i+1],2.0))/4.0;
		YZ2 = (pow(dyz[k][j][i],2.0) + pow(dyz[k][j+1][i],2.0) + pow(dyz[k+1][j][i],2.0) + pow(dyz[k+1][j+1][i],2.0))/4.0;

		E2  =  pow( 0.5*(XX*XX + YY*YY + ZZ*ZZ) + XY2 + XZ2 + YZ2, 0.5);		// second invariant @ center
		
		// get mesh steps
		bdx = SIZE_NODE(i, sx, fs->dsx);   fdx = SIZE_NODE(i+1, sx, fs->dsx);
		bdy = SIZE_NODE(j, sy, fs->dsy);   fdy = SIZE_NODE(j+1, sy, fs->dsy);
		bdz = SIZE_NODE(k, sz, fs->dsz);   fdz = SIZE_NODE(k+1, sz, fs->dsz);

		// if PSD is chosen we first have to calculate it at every point  TAKE CARE HERE THIS NEEDS TO BE CHANGED TO BE MORE FLEXIBLE -> ONLY CHECKS FIRST OBS
		if (!strcmp(IOparam->ObsName[0],"PSD"))
		{			
			// Perform the adjoint computation for PSD:
			phival 	= 0.5*atan(((2*XY)/(XX-YY)));
			// PetscPrintf(PETSC_COMM_WORLD,"%.20f %.20f %.20f\n   ",XY,XX,YY);
			if(phival<0) 
			{
				phival = -phival;
			} 
			else
			{
				phival = ((3.14159265359/4 - phival) + 3.14159265359/4);    // minu could be set to -1 here to mimic the discontiunuity in the ambuigity of phival in the gradient
			} 
			if(XY>0) phival = phival + 3.14159265359/2;
			svBulk->phi  	= phival * (180/3.14159265359);
		}

		// Loop over observations
		for(ii = 0; ii < IOparam->mdI; ii++)
		{
			if (As_Ind[ii] == iterat-1)
			{
				// Create coordinate vector
				coord_local[0] = IOparam->Ax[ii];
				coord_local[1] = IOparam->Ay[ii];
				coord_local[2] = IOparam->Az[ii];

				ierr = FDSTAGGetPointRanks(fs, coord_local, &lrank, &grank); CHKERRQ(ierr);
				if(lrank == 13)
				{
					/* Retrieve parameter */
					if (!strcmp(IOparam->ObsName[ii],"PSD")) {Parameter       = phival;}
					// Perform adjoint computation for strainrate components
					else if (!strcmp(IOparam->ObsName[ii],"Exx")) {	Parameter =	XX;		}
					else if (!strcmp(IOparam->ObsName[ii],"Eyy")) {	Parameter =	YY;		}
					else if (!strcmp(IOparam->ObsName[ii],"Ezz")) {	Parameter =	ZZ;		}
					else if (!strcmp(IOparam->ObsName[ii],"Exy")) {	Parameter =	XY;		}
					else if (!strcmp(IOparam->ObsName[ii],"Exz")) {	Parameter =	XZ;		}
					else if (!strcmp(IOparam->ObsName[ii],"Eyz")) {	Parameter =	YZ;		}
					else if (!strcmp(IOparam->ObsName[ii],"E2nd")){	Parameter =	E2;		}


					if (!strcmp(IOparam->ObsName[ii],"PSD"))
					{					
						/* If we perform the computation for PSD (Principal Stress Direction) */	
						// Compute objective function derivative (dFdu = P*(st-st_ini))
						dPardu_local = 0;
						if (IOparam->Gr == 0)
						{
							// dphidu_local = svBulk->phi-IOparam->Ae[ii];
							dPardu_local = phival-IOparam->Ae[ii]; 

							// Compute objective function value (F += (1/2)*[P*(st-st_ini)' * P*(st-st_ini)])
							mfitParam += (phival-IOparam->Ae[ii])*(phival-IOparam->Ae[ii]);
						}
						else if (IOparam->Gr == 1)
						{
							dPardu_local = 1;    // -> use this for sens Kernel

							// Just give back norm of solution at the points
							mfitParam += (phival);
						}

						Cons = -1 * (1/(pow(XX-YY,2)+4*pow(XY,2)));   // See up there that if phival < 0 -> dphi = - & if phival > 0 -> dphi = - as well
						xdPardu[k][j  ][i  ] += dPardu_local * (Cons*(-XY)*(-1.0/dx) + Cons*( XY)*( 0   ) + Cons*(XX-YY)*( 1.0/bdy-1.0/fdy)*(1.0/8.0));	// 1
						xdPardu[k][j  ][i+1] += dPardu_local * (Cons*(-XY)*( 1.0/dx) + Cons*( XY)*( 0   ) + Cons*(XX-YY)*( 1.0/bdy-1.0/fdy)*(1.0/8.0));	// 2
						xdPardu[k][j-1][i  ] += dPardu_local * (Cons*(-XY)*( 0     ) + Cons*( XY)*( 0   ) + Cons*(XX-YY)*(-1.0/bdy      )*(1.0/8.0));   // 5
						xdPardu[k][j-1][i+1] += dPardu_local * (Cons*(-XY)*( 0     ) + Cons*( XY)*( 0   ) + Cons*(XX-YY)*(-1.0/bdy      )*(1.0/8.0));	// 6
						xdPardu[k][j+1][i  ] += dPardu_local * (Cons*(-XY)*( 0     ) + Cons*( XY)*( 0   ) + Cons*(XX-YY)*( 1.0/fdy      )*(1.0/8.0));	// 7
						xdPardu[k][j+1][i+1] += dPardu_local * (Cons*(-XY)*( 0     ) + Cons*( XY)*( 0   ) + Cons*(XX-YY)*( 1.0/fdy      )*(1.0/8.0));	// 8

						ydPardu[k][j  ][i  ] += dPardu_local * (Cons*(-XY)*( 0   ) + Cons*( XY)*(-1.0/dy) + Cons*(XX-YY)*( 1.0/bdx-1.0/fdx)*(1.0/8.0));	// 3
						ydPardu[k][j+1][i  ] += dPardu_local * (Cons*(-XY)*( 0   ) + Cons*( XY)*( 1.0/dy) + Cons*(XX-YY)*( 1.0/bdx-1.0/fdx)*(1.0/8.0));	// 4
						ydPardu[k][j  ][i-1] += dPardu_local * (Cons*(-XY)*( 0   ) + Cons*( XY)*( 0     ) + Cons*(XX-YY)*(-1.0/bdx        )*(1.0/8.0));	// 9
						ydPardu[k][j+1][i-1] += dPardu_local * (Cons*(-XY)*( 0   ) + Cons*( XY)*( 0     ) + Cons*(XX-YY)*(-1.0/bdx        )*(1.0/8.0));	// 10
						ydPardu[k][j  ][i+1] += dPardu_local * (Cons*(-XY)*( 0   ) + Cons*( XY)*( 0     ) + Cons*(XX-YY)*( 1.0/fdx        )*(1.0/8.0));	// 11
						ydPardu[k][j+1][i+1] += dPardu_local * (Cons*(-XY)*( 0   ) + Cons*( XY)*( 0     ) + Cons*(XX-YY)*( 1.0/fdx        )*(1.0/8.0));	// 12

						// Store observation
						sty[ii] = phival * (180/3.14159265359);
					}
					else if (!strcmp(IOparam->ObsName[ii],"Exx") | !strcmp(IOparam->ObsName[ii],"Eyy") | !strcmp(IOparam->ObsName[ii],"Ezz") | 
							 !strcmp(IOparam->ObsName[ii],"Exy") | !strcmp(IOparam->ObsName[ii],"Eyz") | !strcmp(IOparam->ObsName[ii],"Exz") | !strcmp(IOparam->ObsName[ii],"E2nd"))
					{		

						// Perform computation for strainrate tensor components 
						dPardu_local = 0;
						if (IOparam->Gr == 0)
						{
							// dphidu_local = svBulk->phi-IOparam->Ae[ii];
							Param_local = Parameter-IOparam->Ae[ii]; 

							// Compute objective function value (F += (1/2)*[P*(st-st_ini)' * P*(st-st_ini)])
							mfitParam += (Parameter-IOparam->Ae[ii])*(Parameter-IOparam->Ae[ii]);
						}
						else if (IOparam->Gr == 1)
						{
							Param_local = 1;    // -> use this for sens Kernel

							// Just give back norm of solution at the points
							mfitParam += (Parameter);
						}

						if 		(!strcmp(IOparam->ObsName[ii],"Exx"))
						{
							// derivative of Exx vs Vx:
							xdPardu[k][j  ][i  ] += Param_local * (-1.0/dx);	// 1
							xdPardu[k][j  ][i+1] += Param_local * ( 1.0/dx);	// 2
						}
						else if (!strcmp(IOparam->ObsName[ii],"Eyy"))
						{
							// derivative of Eyy vs Vy:
							ydPardu[k][j  ][i  ] += Param_local * (-1.0/dy) ;	// 3
							ydPardu[k][j+1][i  ] += Param_local * ( 1.0/dy) ;	// 4
						}
						else if (!strcmp(IOparam->ObsName[ii],"Ezz"))
						{
							// derivative of Ezz vs Vz:
							zdPardu[k  ][j  ][i  ] += Param_local * (-1.0/dz) ;	
							zdPardu[k+1][j  ][i  ] += Param_local * ( 1.0/dz) ;	
						}
						else if (!strcmp(IOparam->ObsName[ii],"Exy"))
						{
							// derivative of Exy (@ lower-left corner) vs Vx & Vy:
							xdPardu[k][j  ][i  ] += Param_local * (1.0/8.0) * ( 1.0/bdy);	// 1
							xdPardu[k][j-1][i  ] += Param_local * (1.0/8.0) * (-1.0/bdy);	// 5
							ydPardu[k][j  ][i  ] += Param_local * (1.0/8.0) * ( 1.0/bdx);	// 3
							ydPardu[k][j  ][i-1] += Param_local * (1.0/8.0) * (-1.0/bdx);	// 9

							// derivative of Exy (@ lower-right corner) vs Vx & Vy:
							xdPardu[k][j  ][i+1] += Param_local * (1.0/8.0) * ( 1.0/bdy);	// 2
							xdPardu[k][j-1][i+1] += Param_local * (1.0/8.0) * (-1.0/bdy);	// 6
							ydPardu[k][j  ][i+1] += Param_local * (1.0/8.0) * ( 1.0/fdx);	// 11
							ydPardu[k][j  ][i  ] += Param_local * (1.0/8.0) * (-1.0/fdx);	// 3

							// derivative of Exy (@ upper-right corner) vs Vx & Vy:
							xdPardu[k][j+1][i+1] += Param_local * (1.0/8.0) * ( 1.0/fdy);	// 8
							xdPardu[k][j  ][i+1] += Param_local * (1.0/8.0) * (-1.0/fdy);	// 2
							ydPardu[k][j+1][i+1] += Param_local * (1.0/8.0) * ( 1.0/fdx);	// 12
							ydPardu[k][j+1][i  ] += Param_local * (1.0/8.0) * (-1.0/fdx);	// 3

							// derivative of Exy (@ upper-left corner) vs Vx & Vy:
							xdPardu[k][j+1][i  ] += Param_local * (1.0/8.0) * ( 1.0/fdy);	// 7
							xdPardu[k][j  ][i  ] += Param_local * (1.0/8.0) * (-1.0/fdy);	// 1
							ydPardu[k][j+1][i  ] += Param_local * (1.0/8.0) * ( 1.0/bdx);	// 4
							ydPardu[k][j+1][i-1] += Param_local * (1.0/8.0) * (-1.0/bdx);	// 10
						}
						else if (!strcmp(IOparam->ObsName[ii],"Exz"))
						{
							// derivative of Exz (@ bottom-left corner) vs Vx & Vz:
							xdPardu[k  ][j][i  ] += Param_local * (1.0/8.0) * ( 1.0/bdz);	// 
							xdPardu[k-1][j][i  ] += Param_local * (1.0/8.0) * (-1.0/bdz);	// 
							zdPardu[k  ][j][i  ] += Param_local * (1.0/8.0) * ( 1.0/bdx);	// 
							zdPardu[k  ][j][i-1] += Param_local * (1.0/8.0) * (-1.0/bdx);	// 

							// derivative of Exz (@ bottom-right corner) vs Vx & Vz:
							xdPardu[k  ][j][i+1] += Param_local * (1.0/8.0) * ( 1.0/bdz);	// 
							xdPardu[k-1][j][i+1] += Param_local * (1.0/8.0) * (-1.0/bdz);	// 
							zdPardu[k  ][j][i+1] += Param_local * (1.0/8.0) * ( 1.0/fdx);	// 
							zdPardu[k  ][j][i  ] += Param_local * (1.0/8.0) * (-1.0/fdx);	// 

							// derivative of Exz (@ upper-left corner) vs Vx & Vz:
						  	xdPardu[k+1][j][i  ] += Param_local * (1.0/8.0) * ( 1.0/fdz);	// 
							xdPardu[k  ][j][i  ] += Param_local * (1.0/8.0) * (-1.0/fdz);	// 
							zdPardu[k+1][j][i  ] += Param_local * (1.0/8.0) * ( 1.0/bdx);	// 
							zdPardu[k+1][j][i-1] += Param_local * (1.0/8.0) * (-1.0/bdx);	// 

							// derivative of Exz (@ upper-right corner) vs Vx & Vz:
							xdPardu[k+1][j][i+1] += Param_local * (1.0/8.0) * ( 1.0/fdz);	// 
							xdPardu[k  ][j][i+1] += Param_local * (1.0/8.0) * (-1.0/fdz);	// 
							zdPardu[k+1][j][i+1] += Param_local * (1.0/8.0) * ( 1.0/fdx);	// 
							zdPardu[k+1][j][i  ] += Param_local * (1.0/8.0) * (-1.0/fdx);	// 
						}
						else if (!strcmp(IOparam->ObsName[ii],"Eyz"))
						{
							// derivative of Eyz (@ bottom-front corner) vs Vy & Vz:
							ydPardu[k  ][j  ][i] += Param_local * (1.0/8.0) * ( 1.0/bdz);	 
							ydPardu[k-1][j  ][i] += Param_local * (1.0/8.0) * (-1.0/bdz);	 
							zdPardu[k  ][j  ][i] += Param_local * (1.0/8.0) * ( 1.0/bdy);	 
							zdPardu[k  ][j-1][i] += Param_local * (1.0/8.0) * (-1.0/bdy);	 

							// derivative of Eyz (@ bottom-back corner) vs Vy & Vz:
							ydPardu[k  ][j+1][i] += Param_local * (1.0/8.0) * ( 1.0/bdz);	 
							ydPardu[k-1][j+1][i] += Param_local * (1.0/8.0) * (-1.0/bdz);	 
							zdPardu[k  ][j+1][i] += Param_local * (1.0/8.0) * ( 1.0/fdy);	 
							zdPardu[k  ][j  ][i] += Param_local * (1.0/8.0) * (-1.0/fdy);	 

							// derivative of Eyz (@ top-front corner) vs Vy & Vz:
							ydPardu[k+1][j  ][i] += Param_local * (1.0/8.0) * ( 1.0/fdz);	 
							ydPardu[k  ][j  ][i] += Param_local * (1.0/8.0) * (-1.0/fdz);	 
							zdPardu[k+1][j  ][i] += Param_local * (1.0/8.0) * ( 1.0/bdy);	 
							zdPardu[k+1][j-1][i] += Param_local * (1.0/8.0) * (-1.0/bdy);	 

							// derivative of Eyz (@ top-back corner) vs Vy & Vz:
							ydPardu[k+1][j+1][i] += Param_local * (1.0/8.0) * ( 1.0/fdz);	 
							ydPardu[k  ][j+1][i] += Param_local * (1.0/8.0) * (-1.0/fdz);	 
							zdPardu[k+1][j+1][i] += Param_local * (1.0/8.0) * ( 1.0/fdy);	 
							zdPardu[k+1][j  ][i] += Param_local * (1.0/8.0) * (-1.0/fdy);	
						}
						else if (!strcmp(IOparam->ObsName[ii],"E2nd"))
						{
							// not yet implemented!
						}
					
						// Store observation
						sty[ii] = Parameter*(1.0/scal->time_si);
						
					}




					// PetscPrintf(PETSC_COMM_SELF,"DEBUGDEBUGDEBUGDEBUG %.10f, %.10f, %.10f, %.10f; %.10f %d %d %d %d\n\n",svBulk->phi,IOparam->Ae[ii],dphidu_local,mfitCenter,xdphidu[k][j  ][i  ],i,j,k,ii);
				}
			}
		}
	}
	END_STD_LOOP

	ierr = VecRestoreArray(aop->sty,&sty); CHKERRQ(ierr);
	ierr = PetscBarrier((PetscObject)aop->sty); CHKERRQ(ierr);
	if(ISParallel(PETSC_COMM_WORLD))
	{
		ierr = MPI_Allreduce(&mfitParam, &IOparam->mfitCenter, 1, MPIU_SCALAR, MPI_SUM, PETSC_COMM_WORLD); CHKERRQ(ierr);
	}
	else
	{
		IOparam->mfitCenter = mfitParam;
	}
	if (IOparam->Gr == 0)
	{
		IOparam->mfitCenter /= 2.0;
	}

	// restore vectors
	ierr = DMDAVecRestoreArray(fs->DA_CEN, jr->ldxx,    &dxx);    	CHKERRQ(ierr);
	ierr = DMDAVecRestoreArray(fs->DA_CEN, jr->ldyy,    &dyy);    	CHKERRQ(ierr);
	ierr = DMDAVecRestoreArray(fs->DA_CEN, jr->ldzz,    &dzz);    	CHKERRQ(ierr);
	ierr = DMDAVecRestoreArray(fs->DA_XY,  jr->ldxy,    &dxy);    	CHKERRQ(ierr);
	ierr = DMDAVecRestoreArray(fs->DA_XZ,  jr->ldxz,    &dxz);    	CHKERRQ(ierr);
	ierr = DMDAVecRestoreArray(fs->DA_YZ,  jr->ldyz,    &dyz);    	CHKERRQ(ierr);

	ierr = DMDAVecRestoreArray(fs->DA_X,   jr->lvx,     &vx);     	CHKERRQ(ierr);
	ierr = DMDAVecRestoreArray(fs->DA_Y,   jr->lvy,     &vy);     	CHKERRQ(ierr);
	ierr = DMDAVecRestoreArray(fs->DA_Z,   jr->lvz,     &vz);     	CHKERRQ(ierr);

	ierr = DMDAVecRestoreArray(fs->DA_X, lxPar,    &xPar);    		CHKERRQ(ierr);
	ierr = DMDAVecRestoreArray(fs->DA_Y, lyPar,    &yPar);    		CHKERRQ(ierr);
	ierr = DMDAVecRestoreArray(fs->DA_Z, lzPar,    &zPar);    		CHKERRQ(ierr);

	ierr = DMDAVecRestoreArray(fs->DA_X, lxdPardu, &xdPardu); 		CHKERRQ(ierr);
	ierr = DMDAVecRestoreArray(fs->DA_Y, lydPardu, &ydPardu); 		CHKERRQ(ierr);
	ierr = DMDAVecRestoreArray(fs->DA_Z, lzdPardu, &zdPardu); 		CHKERRQ(ierr);

	LOCAL_TO_GLOBAL(fs->DA_X, lxPar, gxPar);
	LOCAL_TO_GLOBAL(fs->DA_Y, lyPar, gyPar);
	LOCAL_TO_GLOBAL(fs->DA_Z, lzPar, gzPar);

	ierr = VecGetArray(gxPar, &dggxPar);      CHKERRQ(ierr);
	ierr = VecGetArray(gyPar, &dggyPar);      CHKERRQ(ierr);
	ierr = VecGetArray(gzPar, &dggzPar);      CHKERRQ(ierr);

	ierr = VecGetArray(jr->phi, &tempPar);        CHKERRQ(ierr);
	iter = tempPar;

	ierr  = PetscMemcpy(iter, dggxPar, (size_t)fs->nXFace*sizeof(PetscScalar)); CHKERRQ(ierr);
	iter += fs->nXFace;

	ierr  = PetscMemcpy(iter, dggyPar, (size_t)fs->nYFace*sizeof(PetscScalar)); CHKERRQ(ierr);
	iter += fs->nYFace;

	ierr  = PetscMemcpy(iter, dggzPar, (size_t)fs->nZFace*sizeof(PetscScalar)); CHKERRQ(ierr);
	iter += fs->nZFace;

	ierr = VecRestoreArray(jr->phi, &tempPar);         CHKERRQ(ierr);

	ierr = VecRestoreArray(gxPar, &dggxPar);      CHKERRQ(ierr);
	ierr = VecRestoreArray(gyPar, &dggyPar);      CHKERRQ(ierr);
	ierr = VecRestoreArray(gzPar, &dggzPar);      CHKERRQ(ierr);

	LOCAL_TO_GLOBAL(fs->DA_X, lxdPardu, gxdPardu);
	LOCAL_TO_GLOBAL(fs->DA_Y, lydPardu, gydPardu);
	LOCAL_TO_GLOBAL(fs->DA_Z, lzdPardu, gzdPardu);

	ierr = VecGetArray(gxdPardu, &dggxdPardu);      CHKERRQ(ierr);
	ierr = VecGetArray(gydPardu, &dggydPardu);      CHKERRQ(ierr);
	ierr = VecGetArray(gzdPardu, &dggzdPardu);      CHKERRQ(ierr);

	ierr = VecGetArray(aop->dPardu, &tempdPardu);        CHKERRQ(ierr);
	iter = tempdPardu;

	ierr  = PetscMemcpy(iter, dggxdPardu, (size_t)fs->nXFace*sizeof(PetscScalar)); CHKERRQ(ierr);
	iter += fs->nXFace;

	ierr  = PetscMemcpy(iter, dggydPardu, (size_t)fs->nYFace*sizeof(PetscScalar)); CHKERRQ(ierr);
	iter += fs->nYFace;

	ierr  = PetscMemcpy(iter, dggzdPardu, (size_t)fs->nZFace*sizeof(PetscScalar)); CHKERRQ(ierr);
	iter += fs->nZFace;

	ierr = VecRestoreArray(aop->dPardu, &tempdPardu);         CHKERRQ(ierr);

	ierr = VecRestoreArray(gxdPardu, &dggxdPardu);      CHKERRQ(ierr);
	ierr = VecRestoreArray(gydPardu, &dggydPardu);      CHKERRQ(ierr);
	ierr = VecRestoreArray(gzdPardu, &dggzdPardu);      CHKERRQ(ierr);

	// Destroy
	ierr = VecDestroy(&gxPar);   CHKERRQ(ierr);
	ierr = VecDestroy(&gyPar);   CHKERRQ(ierr);
	ierr = VecDestroy(&gzPar);   CHKERRQ(ierr);

	ierr = VecDestroy(&lxPar);   CHKERRQ(ierr);
	ierr = VecDestroy(&lyPar);   CHKERRQ(ierr);
	ierr = VecDestroy(&lzPar);   CHKERRQ(ierr);

	ierr = VecDestroy(&gxdPardu);   CHKERRQ(ierr);
	ierr = VecDestroy(&gydPardu);   CHKERRQ(ierr);
	ierr = VecDestroy(&gzdPardu);   CHKERRQ(ierr);

	ierr = VecDestroy(&lxdPardu);   CHKERRQ(ierr);
	ierr = VecDestroy(&lydPardu);   CHKERRQ(ierr);
	ierr = VecDestroy(&lzdPardu);   CHKERRQ(ierr);

	PetscFunctionReturn(0);
}
//---------------------------------------------------------------------------
#undef __FUNCT__
#define __FUNCT__ "cellConstEqFD"
PetscErrorCode cellConstEqFD(
		ConstEqCtx  *ctx,    // evaluation context
		SolVarCell  *svCell, // solution variables
		PetscScalar  dxx,    // effective normal strain rate components
		PetscScalar  dyy,    // ...
		PetscScalar  dzz,    // ...
		PetscScalar &sxx,    // Cauchy stress components
		PetscScalar &syy,    // ...
		PetscScalar &szz,    // ...
		PetscScalar &gres,   // volumetric residual
		PetscScalar &rho,    // effective density
		AdjGrad *aop,
		ModParam *IOparam,
		PetscInt ii, 
		PetscInt jj, 
		PetscInt k, 
		PetscInt ik, 
		PetscInt jk, 
		PetscInt kk)
{
	// evaluate constitutive equations on the cell

	SolVarDev   *svDev;
	SolVarBulk  *svBulk;
	Controls    *ctrl;
	PetscScalar  eta_st, ptotal, txx, tyy, tzz;

	PetscErrorCode ierr;
	PetscFunctionBegin;

	// access context
	svDev  = ctx->svDev;
	svBulk = ctx->svBulk;
	ctrl   = ctx->ctrl;

	// evaluate deviatoric constitutive equation
	ierr = devConstEqFD(ctx, aop, IOparam,  ii,  jj,  k,  ik,  jk,  kk); CHKERRQ(ierr);

	// evaluate volumetric constitutive equation
	ierr = volConstEq(ctx); CHKERRQ(ierr);

	// get stabilization viscosity
	if(ctrl->initGuess) eta_st = 0.0;
	else                eta_st = svDev->eta_st;

	// compute stabilization stresses
	sxx = 2.0*eta_st*svCell->dxx;
	syy = 2.0*eta_st*svCell->dyy;
	szz = 2.0*eta_st*svCell->dzz;

	// compute history shear stress
	svCell->sxx = 2.0*ctx->eta*dxx;
	svCell->syy = 2.0*ctx->eta*dyy;
	svCell->szz = 2.0*ctx->eta*dzz;

	// compute plastic strain-rate components
	txx = ctx->DIIpl*dxx;
	tyy = ctx->DIIpl*dyy;
	tzz = ctx->DIIpl*dzz;

	// store contribution to the second invariant of plastic strain-rate
	svDev->PSR = 0.5*(txx*txx + tyy*tyy + tzz*tzz);

	// compute dissipative part of total strain rate (viscous + plastic = total - elastic)
	txx = svCell->dxx - svDev->I2Gdt*(svCell->sxx - svCell->hxx);
	tyy = svCell->dyy - svDev->I2Gdt*(svCell->syy - svCell->hyy);
	tzz = svCell->dzz - svDev->I2Gdt*(svCell->szz - svCell->hzz);

	// compute shear heating term contribution
	svDev->Hr =
		txx*svCell->sxx + tyy*svCell->syy + tzz*svCell->szz +
		sxx*svCell->dxx + syy*svCell->dyy + szz*svCell->dzz;

	// compute total viscosity
	svDev->eta = ctx->eta + eta_st;

	// get total pressure (effective pressure + pore pressure)
	ptotal = ctx->p + ctrl->biot*ctx->p_pore;

	// compute total Cauchy stresses
	sxx += svCell->sxx - ptotal;
	syy += svCell->syy - ptotal;
	szz += svCell->szz - ptotal;

	// save output variables
	svCell->eta_cr = ctx->eta_cr; // creep viscosity
	svCell->DIIdif = ctx->DIIdif; // relative diffusion creep strain rate
	svCell->DIIdis = ctx->DIIdis; // relative dislocation creep strain rate
	svCell->DIIprl = ctx->DIIprl; // relative Peierls creep strain rate
	svCell->yield  = ctx->yield;  // average yield stress in control volume

	// compute volumetric residual
	if(ctrl->actExp)
	{
		gres = -svBulk->IKdt*(ctx->p - svBulk->pn) - svBulk->theta + svBulk->alpha*(ctx->T - svBulk->Tn)/ctx->dt;
	}
	else
	{
		gres = -svBulk->IKdt*(ctx->p - svBulk->pn) - svBulk->theta;
	}

	// store effective density
	rho = svBulk->rho;

	PetscFunctionReturn(0);
}
//---------------------------------------------------------------------------
#undef __FUNCT__
#define __FUNCT__ "setUpPhaseFD"
PetscErrorCode setUpPhaseFD(ConstEqCtx *ctx, PetscInt ID, AdjGrad *aop, ModParam *IOparam, PetscInt ii, PetscInt jj, PetscInt k, PetscInt ik, PetscInt jk, PetscInt kk)
{
	// setup phase parameters for deviatoric constitutive equation
	// evaluate dependence on constant parameters (pressure, temperature)

	Material_t  *mat;
	Soft_t      *soft;
	Controls    *ctrl;
	PData       *Pd;
	PetscScalar  APS, Le, dt, p, p_lith, p_pore, T, mf, mfd, mfn;
	PetscScalar  Q, RT, ch, fr, p_visc, p_upper, p_lower, dP, p_total;
	PetscScalar  Inin=1.0,Inieta=1.0,ViscTemp=1.0;


	PetscErrorCode ierr;
	PetscFunctionBegin;

	// access context
	mat    = ctx->phases + ID;
	soft   = ctx->soft;
	ctrl   = ctx->ctrl;
	Pd     = ctx->Pd;
	APS    = ctx->svDev->APS;
	Le     = ctx->Le;
	dt     = ctx->dt;
	p      = ctx->p;
	p_lith = ctx->p_lith;
	p_pore = ctx->p_pore;
	T      = ctx->T;
	mf     = 0.0;

	if(mat->pdAct == 1)
	{
		// compute melt fraction from phase diagram
		ierr = setDataPhaseDiagram(Pd, p, T, mat->pdn); CHKERRQ(ierr);

		// store melt fraction
		mf = Pd->mf;
	}

	// set RT
	RT         =  ctrl->Rugc*T;
	if(!RT) RT = -1.0;

	// initialize phase parameters
	ctx->A_els = 0.0; // elasticity constant
	ctx->A_dif = 0.0; // diffusion constant
	ctx->A_max = 0.0; // upper bound constant
	ctx->A_dis = 0.0; // dislocation constant
	ctx->N_dis = 1.0; // dislocation exponent
	ctx->A_prl = 0.0; // Peierls constant
	ctx->N_prl = 1.0; // Peierls exponent
	ctx->taupl = 0.0; // plastic yield stress

	// MELT FRACTION
	mfd = 1.0;
	mfn = 1.0;

	if(!strcmp(IOparam->type_name[0],"eta0"))
	{
		if ((ii)==ik && (jj)==jk && (k)==kk)
		{
			ViscTemp = (pow((mat->Bn * pow(2,mat->n) * pow(IOparam->DII_ref, mat->n-1)) , -1/mat->n));
			Inieta = ViscTemp;
			aop->Perturb = ViscTemp*aop->FD_epsilon;
			ViscTemp += aop->Perturb;
			mat->Bn = pow (2.0*ViscTemp, -mat->n) * pow(IOparam->DII_ref, 1.0 - mat->n);
		}
	}

	if(mf)
	{
		// limit melt fraction
		if(mf > ctrl->mfmax) mf = ctrl->mfmax;

		// compute corrections factors for diffusion & dislocation creep
		mfd = exp(mat->mfc*mf);
		mfn = exp(mat->mfc*mf*mat->n);
	}

	// PRESSURE

	// pore pressure
	if(ctrl->gwType == _GW_NONE_) p_pore = 0.0;

	// total pressure
	p_total = p + ctrl->biot*p_pore;

	// assign pressure for viscous laws
	if(ctrl->pLithoVisc)  p_visc = p_lith;
	else                  p_visc = p_total;

	// ELASTICITY
	if(mat->G)
	{
		// Elasticity correction can only DECREASE the viscosity.
		// eta/G << dt (viscous regime)  eta*(dt/(dt + eta/G)) -> eta
		// eta/G >> dt (elastic regime)  eta*(dt/(dt + eta/G)) -> G*dt < eta
		// Elasticity doesn't normally interact with the bottom viscosity limit,
		// instead it rather acts as a smooth limiter for maximum viscosity.

		ctx->A_els = 1.0/(mat->G*dt)/2.0;
	}

	// LINEAR DIFFUSION CREEP (NEWTONIAN)
	if(mat->Bd)
	{
		Q          = (mat->Ed + p_visc*mat->Vd)/RT;
		ctx->A_dif =  mat->Bd*exp(-Q)*mfd;
	}

	// PS-CREEP
	else if(mat->Bps && T)
	{
		Q          = mat->Eps/RT;
		ctx->A_dif = mat->Bps*exp(-Q)/T/pow(mat->d, 3.0);
	}

	// UPPER BOUND CREEP
	if(ctrl->eta_max)
	{
		ctx->A_max = 1.0/(ctrl->eta_max)/2.0;
	}

	// DISLOCATION CREEP (POWER LAW)
	if(mat->Bn)
	{
		Q          = (mat->En + p_visc*mat->Vn)/RT;
		if(!strcmp(IOparam->type_name[0],"n"))
		{
			if ((ii)==ik && (jj)==jk && (k)==kk)
			{
				ViscTemp = (pow((mat->Bn * pow(2,mat->n) * pow(IOparam->DII_ref, mat->n-1)) , -1/mat->n));
				Inin = mat->n;
				aop->Perturb = mat->n*aop->FD_epsilon;
				mat->n += aop->Perturb;
				mat->Bn = pow (2.0*ViscTemp, -mat->n) * pow(IOparam->DII_ref, 1.0 - mat->n);
			}
		}
		ctx->N_dis =  mat->n;
		ctx->A_dis =  mat->Bn*exp(-Q)*mfn;
	}

	// DC-CREEP
	else if(mat->Bdc && T)
	{
		Q          = mat->Edc/RT;
		ctx->N_dis = Q;
		ctx->A_dis = mat->Bdc*exp(-Q*log(mat->Rdc))*pow(mat->mu, -Q);
	}

	// PEIERLS CREEP (LOW TEMPERATURE RATE-DEPENDENT PLASTICITY, POWER-LAW APPROXIMATION)
	if(mat->Bp && T)
	{
		Q           = (mat->Ep + p_visc*mat->Vp)/RT;
		ctx->N_prl =  Q*pow(1.0-mat->gamma, mat->q-1.0)*mat->q*mat->gamma;
		ctx->A_prl =  mat->Bp/pow(mat->gamma*mat->taup, ctx->N_prl)*exp(-Q*pow(1.0-mat->gamma, mat->q));
	}

	if(!strcmp(IOparam->type_name[0],"n"))
	{
		if ((ii)==ik && (jj)==jk && (k)==kk)
		{
			mat->n = Inin;
			mat->Bn = pow (2.0*ViscTemp, -mat->n) * pow(IOparam->DII_ref, 1.0 - mat->n);
		}
	}
	if(!strcmp(IOparam->type_name[0],"eta0"))
	{
		if ((ii)==ik && (jj)==jk && (k)==kk)
		{
			mat->Bn = pow (2.0*Inieta, -mat->n) * pow(IOparam->DII_ref, 1.0 - mat->n);
		}
	}

	if(PetscIsInfOrNanScalar(ctx->A_dif)) ctx->A_dif = 0.0;
	if(PetscIsInfOrNanScalar(ctx->A_dis)) ctx->A_dis = 0.0;
	if(PetscIsInfOrNanScalar(ctx->A_prl)) ctx->A_prl = 0.0;

	// PLASTICITY
	if(!mat->ch && !mat->fr)
	{
		PetscFunctionReturn(0); // return if no plasticity is set
	}

	// apply strain softening to friction and cohesion
	ch = applyStrainSoft(soft, mat->chSoftID, APS, Le, mat->ch);
	fr = applyStrainSoft(soft, mat->frSoftID, APS, Le, mat->fr);

	// fit to limits
	if(ch < ctrl->minCh) ch = ctrl->minCh;
	if(fr < ctrl->minFr) fr = ctrl->minFr;

	// override total pressure with lithostatic if requested
	if(ctrl->pLithoPlast)
	{
		// Use lithostatic, rather than dynamic pressure to evaluate yield stress
		// This converges better, but does not result in localization of deformation & shear banding,
		// so only apply it for large-scale simulations where plasticity does not matter much

		p_total = p_lith;
	}
	else if(ctrl->pLimPlast)
	{
		// apply pressure limits

		// yielding surface: (S1-S3)/2 = (S1+S3)/2*sin(phi) + C*cos(phi)
		// pressure can be written as: P = (S1+S2+S3)/3 and P~=S2,then P=(S1+S3)/2
		// so the yield surface can be rewritten as:
		// P-S3=P*sin(phi) + C*cos(phi)   --> compression
		// S1-P=P*sin(phi) + C*cos(phi)   --> extension
		// under pure shear compression, S3=P_Lithos and S1=P_Lithos when extension
		// P = -( S3+C*cos(phi))/(sin(phi)-1)  --> compression
		// P = -(-S1+C*cos(phi))/(sin(phi)+1)  --> extension

		p_upper = -( p_lith + ch * cos(fr))/(sin(fr) - 1.0); // compression
		p_lower = -(-p_lith + ch * cos(fr))/(sin(fr) + 1.0); // extension

		if(p_total > p_upper) p_total = p_upper;
		if(p_total < p_lower) p_total = p_lower;
	}

	// compute cohesion and friction coefficient
	ch = cos(fr)*ch;
	fr = sin(fr);

	// compute effective mean stress
	dP = (p_total - p_pore);

	// compute yield stress
	if(dP < 0.0) ctx->taupl =         ch; // Von-Mises model for extension
	else         ctx->taupl = dP*fr + ch; // Drucker-Prager model for compression

	// correct for ultimate yield stress (if defined)
	if(ctrl->tauUlt) { if(ctx->taupl > ctrl->tauUlt) ctx->taupl = ctrl->tauUlt; }

	PetscFunctionReturn(0);
}
//---------------------------------------------------------------------------
#undef __FUNCT__
#define __FUNCT__ "devConstEqFD"
PetscErrorCode devConstEqFD(ConstEqCtx *ctx, AdjGrad *aop, ModParam *IOparam, PetscInt ii, PetscInt jj, PetscInt k, PetscInt ik, PetscInt jk, PetscInt kk)
{
	// evaluate deviatoric constitutive equations in control volume

	Controls    *ctrl;
	PetscScalar *phRat;
	SolVarDev   *svDev;
	Material_t  *phases;
	PetscInt     i, numPhases;

	PetscErrorCode ierr;
	PetscFunctionBegin;

	// access context
	ctrl      = ctx->ctrl;
	numPhases = ctx->numPhases;
	phRat     = ctx->phRat;
	svDev     = ctx->svDev;
	phases    = ctx->phases;

	// zero out results
	ctx->eta    = 0.0; // effective viscosity
	ctx->eta_cr = 0.0; // creep viscosity
	ctx->DIIdif = 0.0; // diffusion creep strain rate
	ctx->DIIdis = 0.0; // dislocation creep strain rate
	ctx->DIIprl = 0.0; // Peierls creep strain rate
	ctx->DIIpl  = 0.0; // plastic strain rate
	ctx->yield  = 0.0; // yield stress

	// zero out stabilization viscosity
	svDev->eta_st = 0.0;

	// viscous initial guess
	if(ctrl->initGuess)
	{
		ctx->eta    = ctrl->eta_ref;
		ctx->eta_cr = ctrl->eta_ref;
		ctx->DIIdif = 1.0;

		PetscFunctionReturn(0);
	}

	// scan all phases
	for(i = 0; i < numPhases; i++)
	{
		// update present phases only
		if(phRat[i])
		{
			// setup phase parameters
			ierr = setUpPhaseFD(ctx, i, aop, IOparam,  ii,  jj,  k,  ik,  jk,  kk); CHKERRQ(ierr);

			// compute phase viscosities and strain rate partitioning
			ierr = getPhaseVisc(ctx, i); CHKERRQ(ierr);

			// update stabilization viscosity
			svDev->eta_st += phRat[i]*phases->eta_st;
		}
	}

	// normalize strain rates
	if(ctx->DII)
	{
		ctx->DIIdif /= ctx->DII;
		ctx->DIIdis /= ctx->DII;
		ctx->DIIprl /= ctx->DII;
		ctx->DIIpl  /= ctx->DII;
	}

	PetscFunctionReturn(0);
}
//---------------------------------------------------------------------------
#undef __FUNCT__
#define __FUNCT__ "edgeConstEqFD"
PetscErrorCode edgeConstEqFD(
		ConstEqCtx  *ctx,    // evaluation context
		SolVarEdge  *svEdge, // solution variables
		PetscScalar  d,      // effective shear strain rate component
		PetscScalar &s,
		AdjGrad *aop,
		ModParam *IOparam,
		PetscInt ii, 
		PetscInt jj, 
		PetscInt k, 
		PetscInt ik, 
		PetscInt jk, 
		PetscInt kk)      // Cauchy stress component
{
	// evaluate constitutive equations on the edge

	SolVarDev   *svDev;
	PetscScalar  t, eta_st;

	PetscErrorCode ierr;
	PetscFunctionBegin;

	// access context
	svDev = &svEdge->svDev;

	// evaluate deviatoric constitutive equation
	ierr = devConstEqFD(ctx, aop, IOparam,  ii,  jj,  k,  ik,  jk,  kk); CHKERRQ(ierr);

	// get stabilization viscosity
	if(ctx->ctrl->initGuess) eta_st = 0.0;
	else                     eta_st = svDev->eta_st;

	// compute stabilization stress
	s = 2.0*eta_st*svEdge->d;

	// compute history shear stress
	svEdge->s = 2.0*ctx->eta*d;

	// compute plastic strain-rate component
	t = ctx->DIIpl*d;

	// store contribution to the second invariant of plastic strain-rate
	svDev->PSR = t*t;

	// compute dissipative part of total strain rate (viscous + plastic = total - elastic)
	t = svEdge->d - svDev->I2Gdt*(svEdge->s - svEdge->h);

	// compute shear heating term contribution
	svDev->Hr = 2.0*t*svEdge->s + 2.0*svEdge->d*s;

	// compute total viscosity
	svDev->eta = ctx->eta + eta_st;

	// compute total stress
	s += svEdge->s;

	PetscFunctionReturn(0);
}

//---------------------------------------------------------------------------
#undef __FUNCT__
#define __FUNCT__ "Adjoint_ApplyBCs"
PetscErrorCode Adjoint_ApplyBCs(Vec dF, BCCtx* bc)

{
	PetscScalar 	*vals, *dF_vec;
	PetscInt  		i, num, *list;
	PetscErrorCode ierr;
	
	PetscFunctionBegin;
	
	// Apply BC's to dF vector
	ierr = VecGetArray(dF, &dF_vec); CHKERRQ(ierr);

	//============================================
	// enforce single point constraints (velocity)
	//============================================

	num   = bc->vNumSPC;
	list  = bc->vSPCList;
	vals  = bc->vSPCVals;

	// I believe it has to be put to zero, but just in case, 
	// I comment the earlier expression out
	for(i = 0; i < num; i++) dF_vec[list[i]] = vals[i];		

	//============================================
	// enforce single point constraints (pressure)
	//============================================

	num   = bc->pNumSPC;
	list  = bc->pSPCList;
	vals  = bc->pSPCVals;

	//for(i = 0; i < num; i++) dF_vec[list[i]] = 0; //vals[i];

	ierr = VecRestoreArray(dF, &dF_vec); CHKERRQ(ierr);

	PetscFunctionReturn(0);
}	<|MERGE_RESOLUTION|>--- conflicted
+++ resolved
@@ -3651,7 +3651,6 @@
 	PetscBool       PrintOutput=PETSC_FALSE;
     Scaling         scal;
     FB             *fb;
-    FDSTAG			*fs;
     PetscFunctionBegin;
 
     fb = IOparam->fb;
@@ -3661,15 +3660,11 @@
 	ierr = ScalingCreate(&scal, fb, PETSC_FALSE); CHKERRQ(ierr);
     
     // Call material database with modified parameters
-<<<<<<< HEAD
-    ierr = DBMatCreate(&IOparam->dbm_modified, fb, fs, PETSC_FALSE); 	CHKERRQ(ierr);  
-=======
     ierr = PetscMemzero(&IOparam->dbm_modified, sizeof(DBMat));   CHKERRQ(ierr);
 
 	IOparam->dbm_modified.scal = &scal;
 
 	ierr = DBMatCreate(&IOparam->dbm_modified, fb, PETSC_FALSE); CHKERRQ(ierr);
->>>>>>> ebb5a153
 
     //PrintOutput = PETSC_TRUE;
     if (PrintOutput){
